package lightnode

import (
	"fmt"
	"net/http"
	"os"
	"time"

	"github.com/renproject/lightnode/p2p"
	"github.com/renproject/lightnode/resolver"
	"github.com/renproject/lightnode/rpc"
	"github.com/renproject/lightnode/store"
	"github.com/republicprotocol/darknode-go/server/jsonrpc"
	"github.com/republicprotocol/renp2p-go/core/peer"
	"github.com/republicprotocol/renp2p-go/foundation/addr"
	"github.com/republicprotocol/tau"
	"github.com/rs/cors"
	"github.com/sirupsen/logrus"
)

// Lightnode defines the fields required by the server.
type Lightnode struct {
	port     string
	logger   logrus.FieldLogger
	handler  http.Handler
	resolver tau.Task
}

<<<<<<< HEAD
// NewLightnode constructs a new Lightnode.
func NewLightnode(logger logrus.FieldLogger, cap, workers, timeout int, port string, bootstrapMultiAddrs []peer.MultiAddr) *Lightnode {
=======
// New constructs a new Lightnode.
func New(logger logrus.FieldLogger, cap, workers, timeout int, port string, bootstrapAddrs []peer.MultiAddr, pollRate time.Duration, multiAddrCount int) *Lightnode {
>>>>>>> b84dd926
	lightnode := &Lightnode{
		port:   port,
		logger: logger,
	}

	// Construct client and server.
	multiStore := store.NewCache(0)
	statsStore := store.NewCache(0)
	client := rpc.NewClient(logger, cap, workers, time.Duration(timeout)*time.Second, multiStore)
	requests := make(chan jsonrpc.Request, cap)
	jsonrpcService := jsonrpc.New(logger, requests, time.Duration(timeout)*time.Second)
	server := rpc.NewServer(logger, cap, requests)

<<<<<<< HEAD
	p2pService := p2p.New(logger, cap, time.Duration(timeout)*time.Second, multiStore, statsStore, bootstrapMultiAddrs)
=======
	p2pService := p2p.New(logger, cap, time.Duration(timeout)*time.Second, addrStore, bootstrapAddrs, pollRate, multiAddrCount)
>>>>>>> b84dd926
	lightnode.handler = cors.New(cors.Options{
		AllowedOrigins:   []string{"*"},
		AllowCredentials: true,
		AllowedMethods:   []string{"GET", "POST", "OPTIONS", "DELETE"},
		AllowedHeaders:   []string{"Authorization", "Content-Type"},
		Debug:            os.Getenv("DEBUG") == "true",
	}).Handler(jsonrpcService)

	// Construct resolver.
	bootstrapAddrs := make([]addr.Addr, len(bootstrapMultiAddrs))
	for i := range bootstrapMultiAddrs {
		bootstrapAddrs[i] = bootstrapMultiAddrs[i].Addr()
	}

	lightnode.resolver = resolver.New(cap, logger, client, server, p2pService, bootstrapAddrs)

	return lightnode
}

// Run starts listening for requests using a HTTP server.
func (node *Lightnode) Run(done <-chan struct{}) {
	node.logger.Infof("JSON-RPC server listening on 0.0.0.0:%v...", node.port)
	go func() {
		if err := http.ListenAndServe(fmt.Sprintf("0.0.0.0:%v", node.port), node.handler); err != nil {
			node.logger.Errorf("failed to serve: %v", err)
		}
	}()

	node.resolver.Run(done)
}<|MERGE_RESOLUTION|>--- conflicted
+++ resolved
@@ -26,13 +26,8 @@
 	resolver tau.Task
 }
 
-<<<<<<< HEAD
-// NewLightnode constructs a new Lightnode.
-func NewLightnode(logger logrus.FieldLogger, cap, workers, timeout int, port string, bootstrapMultiAddrs []peer.MultiAddr) *Lightnode {
-=======
 // New constructs a new Lightnode.
-func New(logger logrus.FieldLogger, cap, workers, timeout int, port string, bootstrapAddrs []peer.MultiAddr, pollRate time.Duration, multiAddrCount int) *Lightnode {
->>>>>>> b84dd926
+func New(logger logrus.FieldLogger, cap, workers, timeout int, port string, bootstrapMultiAddrs []peer.MultiAddr, pollRate time.Duration, multiAddrCount int) *Lightnode {
 	lightnode := &Lightnode{
 		port:   port,
 		logger: logger,
@@ -46,11 +41,7 @@
 	jsonrpcService := jsonrpc.New(logger, requests, time.Duration(timeout)*time.Second)
 	server := rpc.NewServer(logger, cap, requests)
 
-<<<<<<< HEAD
-	p2pService := p2p.New(logger, cap, time.Duration(timeout)*time.Second, multiStore, statsStore, bootstrapMultiAddrs)
-=======
-	p2pService := p2p.New(logger, cap, time.Duration(timeout)*time.Second, addrStore, bootstrapAddrs, pollRate, multiAddrCount)
->>>>>>> b84dd926
+	p2pService := p2p.New(logger, cap, time.Duration(timeout)*time.Second, multiStore, statsStore, bootstrapMultiAddrs, pollRate, multiAddrCount)
 	lightnode.handler = cors.New(cors.Options{
 		AllowedOrigins:   []string{"*"},
 		AllowCredentials: true,
