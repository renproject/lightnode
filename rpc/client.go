--- conflicted
+++ resolved
@@ -229,15 +229,11 @@
 		return nil
 	}
 
-<<<<<<< HEAD
 	request.Responder <- jsonrpc.ReceiveMessageResponse{
 		Error: ErrNotEnoughResultsReturned,
 	}
 
 	return tau.NewError(errors.New("all nodes are offline"))
-=======
-	return tau.NewError(ErrNoResultReceived)
->>>>>>> 09f35f71
 }
 
 type InvokeRPC struct {
