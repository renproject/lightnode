--- conflicted
+++ resolved
@@ -110,31 +110,7 @@
 					client.logger.Errorf("cannot unmarshal ReceiveMessageResponse from Darknode: %v", err)
 					continue
 				}
-<<<<<<< HEAD
-
-				select {
-				case call.Responder <- resp:
-				case <-time.After(client.timeout):
-					client.logger.Errorf("cannot write response to the responder channel")
-				}
-			case jsonrpc.MethodQueryStats:
-				var resp jsonrpc.QueryStatsResponse
-				if response.Error != nil {
-					resp.Error = fmt.Errorf("%v", response.Error.Message)
-				} else if err := json.Unmarshal([]byte(response.Result), &resp); err != nil {
-					close(call.Responder)
-					client.logger.Errorf("cannot unmarshal QueryStatsResponse from Darknode: %v", err)
-					continue
-				}
-
-				select {
-				case call.Responder <- resp:
-				case <-time.After(client.timeout):
-					client.logger.Errorf("cannot write response to the responder channel")
-				}
-=======
 				call.Responder <- resp
->>>>>>> 30a2c6b1
 			}
 		}
 	})
