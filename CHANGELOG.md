## 0.2.6
<<<<<<< HEAD
- Fix building using Dockerfile
- Make watcher more rebust to issues with underlying blockchain nodes
- Add debug logs for watcher
=======
- Fix dockerfile issues with filecoin-ffi submodule
>>>>>>> 2c685d4a

## 0.2.5
- Add support for Devnet
- Update Darknode dependency
- Use `ren_queryConfig` RPC to load selector whitelist and confirmations
- Add unit tests for resolver
- Use Darknode signatory for query parameter

## 0.2.4
- Fix overriding confirmations
- Update Darknode/Multichain dependencies
- Fix function parsing the network

## 0.2.3
- Update to Multichain v0.2.14
- Add support for whitelisting selectors

## 0.2.2
- Update to Multichain v0.2.12
- Build Dockerfile using Multichain base image
- Fix parsing of confirmations from environment variables
- Improve error messages

## 0.2.1
- Darknode transaction input compatibility updates
- Integrate Terra

## 0.2.0
- Darknode v0.3.0 compatibility

## 0.1.12
- Update transaction if Darknodes return a "done" status
- Increase default unconfirmed transaction expiry to 14 days
- Print the error message for invalid burn transactions

## 0.1.11
- Update to Darknode v0.2.22 to set the minimum mint/burn amount

## 0.1.10
- Improve P2P logic to reduce connection times for new Darknodes
- Update to Darknode v0.2.17

## 0.1.9

- Update to Darknode v0.2.14

## 0.1.8

- Add support for the QueryFees method

## 0.1.7

- Update confirmations to be the same as Darknodes

## 0.1.6

- Add support for Mainnet network
- Update to go v1.13

## 0.1.5

- Update Lightnode to use the Darknode JSON-RPC server
- Add support for the QueryShards method
- Ensure bootstrap Darknodes are not removed from storage<|MERGE_RESOLUTION|>--- conflicted
+++ resolved
@@ -1,11 +1,7 @@
 ## 0.2.6
-<<<<<<< HEAD
-- Fix building using Dockerfile
+- Fix Dockerfile issues with filecoin-ffi submodule
 - Make watcher more rebust to issues with underlying blockchain nodes
 - Add debug logs for watcher
-=======
-- Fix dockerfile issues with filecoin-ffi submodule
->>>>>>> 2c685d4a
 
 ## 0.2.5
 - Add support for Devnet
