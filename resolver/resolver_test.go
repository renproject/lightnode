package resolver_test

import (
	"context"
	"database/sql"
	"math/rand"
	"net/http"
	"net/url"
	"os"
	"time"

	"github.com/alicebob/miniredis"
	"github.com/go-redis/redis/v7"
	_ "github.com/mattn/go-sqlite3"

	. "github.com/onsi/ginkgo"
	. "github.com/onsi/gomega"
	v0 "github.com/renproject/lightnode/compat/v0"
	. "github.com/renproject/lightnode/resolver"
	"github.com/renproject/multichain"

	"github.com/renproject/aw/wire"
	"github.com/renproject/darknode/jsonrpc"
	"github.com/renproject/darknode/tx/txutil"
	"github.com/renproject/darknode/txengine/txenginebindings"
	"github.com/renproject/darknode/txengine/txengineutil"
	"github.com/renproject/darknode/txpool/txpoolverifier"
	"github.com/renproject/kv"
	"github.com/renproject/lightnode/db"
	"github.com/renproject/lightnode/store"
	"github.com/renproject/lightnode/testutils"
	"github.com/renproject/pack"
	"github.com/sirupsen/logrus"
)

var _ = Describe("Resolver", func() {
	init := func(ctx context.Context) *Resolver {
		logger := logrus.New()

		table := kv.NewTable(kv.NewMemDB(kv.JSONCodec), "addresses")

		bootstrap := make([]wire.Address, 1)
		bootstrap[0] = wire.Address{
			Protocol:  wire.TCP,
			Value:     "localhost",
			Nonce:     0,
			Signature: [65]byte{},
		}

		multiaddrStore := store.New(table, bootstrap)

		sqlDB, err := sql.Open("sqlite3", "./resolver_test.db")
		Expect(err).NotTo(HaveOccurred())

		database := db.New(sqlDB)
		Expect(database.Init()).Should(Succeed())

		mr, err := miniredis.Run()
		if err != nil {
			panic(err)
		}

		client := redis.NewClient(&redis.Options{
			Addr: mr.Addr(),
		})

		r := rand.New(rand.NewSource(GinkgoRandomSeed()))

		output := pack.NewTyped(
			"foo", pack.U64(0).Generate(r, 1).Interface().(pack.U64),
			"bar", pack.Bytes32{}.Generate(r, 1).Interface().(pack.Bytes32),
		)

		verifier := txpoolverifier.New(txengineutil.NewMockTxEngine(output))

<<<<<<< HEAD
=======
		bindingsOpts := txenginebindings.DefaultOptions().
			WithNetwork("localnet")

		bindingsOpts.WithChainOptions(multichain.Bitcoin, txenginebindings.ChainOptions{
			RPC:           pack.String("https://multichain-staging.renproject.io/testnet/bitcoind"),
			Confirmations: pack.U64(0),
		})

		bindingsOpts.WithChainOptions(multichain.Ethereum, txenginebindings.ChainOptions{
			RPC:           pack.String("https://multichain-staging.renproject.io/testnet/geth"),
			Confirmations: pack.U64(0),
			Protocol:      pack.String("0x1CAD87e16b56815d6a0b4Cd91A6639eae86Fc53A"),
		})

		bindings, err := txenginebindings.New(bindingsOpts)
		if err != nil {
			logger.Panicf("bad bindings: %v", err)
		}

>>>>>>> e6f548dc
		cacher := testutils.NewMockCacher()
		go cacher.Run(ctx)

		compatStore := v0.NewCompatStore(database, client)

		resolver := New(logger, cacher, multiaddrStore, verifier, database, jsonrpc.Options{}, compatStore, bindings)

		return resolver
	}

	cleanup := func() {
		Expect(os.Remove("./resolver_test.db")).Should(BeNil())
	}

	It("should handle all known methods", func() {
		ctx, cancel := context.WithTimeout(context.Background(), time.Second)
		defer cancel()

		resolver := init(ctx)
		defer cleanup()
		offset := pack.NewU32(1)
		responses := []jsonrpc.Response{
			resolver.QueryTx(ctx, nil, &jsonrpc.ParamsQueryTx{}, nil),
			resolver.QueryTxs(ctx, nil, &jsonrpc.ParamsQueryTxs{}, nil),
			resolver.QueryTxs(ctx, nil, &jsonrpc.ParamsQueryTxs{
				TxStatus: 0,
				Offset:   &offset,
				Limit:    &offset,
			}, nil),
			resolver.QueryBlock(ctx, nil, &jsonrpc.ParamsQueryBlock{}, nil),
			resolver.QueryBlocks(ctx, nil, &jsonrpc.ParamsQueryBlocks{}, nil),
			resolver.QueryPeers(ctx, nil, &jsonrpc.ParamsQueryPeers{}, nil),
			resolver.QueryNumPeers(ctx, nil, &jsonrpc.ParamsQueryNumPeers{}, nil),
			resolver.QueryShards(ctx, nil, &jsonrpc.ParamsQueryShards{}, nil),
			resolver.QueryStat(ctx, nil, &jsonrpc.ParamsQueryStat{}, nil),
			resolver.QueryFees(ctx, nil, &jsonrpc.ParamsQueryFees{}, nil),
			resolver.QueryConfig(ctx, nil, &jsonrpc.ParamsQueryConfig{}, nil),
			resolver.QueryState(ctx, nil, &jsonrpc.ParamsQueryState{}, nil),
		}

		// Validate responses.
		for _, response := range responses {
			Expect(response.ID).To(BeNil())
			Expect(response.Error).To(BeNil())
		}
	})

	It("should handle a request witout a specified ID", func() {
		ctx, cancel := context.WithTimeout(context.Background(), time.Second)
		defer cancel()

		resolver := init(ctx)
		defer cleanup()

		urlI, err := url.Parse("http://localhost/")
		Expect(err).ShouldNot(HaveOccurred())
		params := jsonrpc.ParamsQueryConfig{}
		req := http.Request{
			Method: http.MethodPost,
			URL:    urlI,
		}

		resp := resolver.QueryConfig(ctx, "", &params, &req)
		Expect(resp).Should(BeZero())
	})

	It("should fail when querying an unknown node", func() {
		ctx, cancel := context.WithTimeout(context.Background(), time.Second)
		defer cancel()

		resolver := init(ctx)
		defer cleanup()

		urlI, err := url.Parse("http://localhost/?id=123")
		Expect(err).ShouldNot(HaveOccurred())
		params := jsonrpc.ParamsQueryConfig{}
		req := http.Request{
			Method: http.MethodPost,
			URL:    urlI,
		}

		resp := resolver.QueryConfig(ctx, "", &params, &req)
		Expect(resp.Error.Message).Should(ContainSubstring("unknown darknode"))
	})

	It("should succeed when querying a known node", func() {
		ctx, cancel := context.WithTimeout(context.Background(), time.Second)
		defer cancel()

		resolver := init(ctx)
		defer cleanup()

		urlI, err := url.Parse("http://localhost/?id=AAAAAAAAAAAAAAAAAAAAAAAAAAAAAAAAAAAAAAAAAAA")
		Expect(err).ShouldNot(HaveOccurred())
		params := jsonrpc.ParamsQueryConfig{}
		req := http.Request{
			Method: http.MethodPost,
			URL:    urlI,
		}

		resp := resolver.QueryConfig(ctx, "", &params, &req)
		Expect(resp.Error).Should(BeZero())
	})

	It("should submit txs", func() {
		ctx, cancel := context.WithTimeout(context.Background(), time.Second*10)
		defer cancel()

		resolver := init(ctx)
		defer cleanup()

		r := rand.New(rand.NewSource(GinkgoRandomSeed()))

		params := jsonrpc.ParamsSubmitTx{
			Tx: txutil.RandomGoodTx(r),
		}

		resp := resolver.SubmitTx(ctx, nil, &params, nil)

		Expect(resp.Error).Should(BeZero())
	})
})<|MERGE_RESOLUTION|>--- conflicted
+++ resolved
@@ -73,8 +73,6 @@
 
 		verifier := txpoolverifier.New(txengineutil.NewMockTxEngine(output))
 
-<<<<<<< HEAD
-=======
 		bindingsOpts := txenginebindings.DefaultOptions().
 			WithNetwork("localnet")
 
@@ -94,7 +92,6 @@
 			logger.Panicf("bad bindings: %v", err)
 		}
 
->>>>>>> e6f548dc
 		cacher := testutils.NewMockCacher()
 		go cacher.Run(ctx)
 
