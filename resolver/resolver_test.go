package resolver_test

import (
	"context"
	"database/sql"
	"encoding/base64"
	"encoding/json"
	"fmt"
	"math/rand"
	"net/http"
	"net/url"
	"os"
	"time"

	_ "github.com/mattn/go-sqlite3"
	. "github.com/onsi/ginkgo"
	. "github.com/onsi/gomega"
	. "github.com/renproject/lightnode/resolver"

	"github.com/alicebob/miniredis/v2"
	"github.com/btcsuite/btcutil"
	"github.com/ethereum/go-ethereum/crypto"
	"github.com/go-redis/redis/v7"
	"github.com/renproject/aw/wire"
	"github.com/renproject/darknode/binding"
	"github.com/renproject/darknode/engine"
	"github.com/renproject/darknode/jsonrpc"
	"github.com/renproject/darknode/tx"
	"github.com/renproject/darknode/tx/txutil"
	"github.com/renproject/id"
	"github.com/renproject/kv"
	v0 "github.com/renproject/lightnode/compat/v0"
	v1 "github.com/renproject/lightnode/compat/v1"
	"github.com/renproject/lightnode/db"
	"github.com/renproject/lightnode/store"
	"github.com/renproject/lightnode/testutils"
	"github.com/renproject/multichain"
	"github.com/renproject/multichain/chain/bitcoincash"
	"github.com/renproject/multichain/chain/zcash"
	"github.com/renproject/pack"
	"github.com/sirupsen/logrus"
	"golang.org/x/time/rate"
)

type mockVerifier struct{}

func (v mockVerifier) VerifyTx(ctx context.Context, tx tx.Tx) error {
	return nil
}

var _ = Describe("Resolver", func() {
	init := func(ctx context.Context) (*Resolver, jsonrpc.Validator, *redis.Client) {
		logger := logrus.New()

		table := kv.NewTable(kv.NewMemDB(kv.JSONCodec), "addresses")

		bootstrap := make([]wire.Address, 1)
		bootstrap[0] = wire.Address{
			Protocol:  wire.TCP,
			Value:     "localhost",
			Nonce:     0,
			Signature: [65]byte{},
		}

		multiaddrStore := store.New(table, bootstrap)

		sqlDB, err := sql.Open("sqlite3", "./resolver_test.db")
		Expect(err).NotTo(HaveOccurred())

		database := db.New(sqlDB)
		Expect(database.Init()).Should(Succeed())

		mr, err := miniredis.Run()
		if err != nil {
			panic(err)
		}

		client := redis.NewClient(&redis.Options{
			Addr: mr.Addr(),
		})
		// Hack to ensure that the mock tx can be cast
		// prevents needing to use the bindings to find the utxo
		params := testutils.MockParamSubmitTxV0BTC()
		utxo := params.Tx.In.Get("utxo").Value.(v0.ExtBtcCompatUTXO)
		vout := utxo.VOut.Int.String()
		btcTxHash := utxo.TxHash
		key := fmt.Sprintf("amount_%s_%s", btcTxHash, vout)
		client.Set(key, 200000, 0)

		bindingsOpts := binding.DefaultOptions().
			WithNetwork("localnet").
			WithChainOptions(multichain.Bitcoin, binding.ChainOptions{
				RPC:           pack.String("https://multichain-staging.renproject.io/testnet/bitcoind"),
				Confirmations: pack.U64(0),
			}).
			WithChainOptions(multichain.Ethereum, binding.ChainOptions{
				RPC:              pack.String("https://multichain-staging.renproject.io/testnet/kovan"),
				Confirmations:    pack.U64(0),
				Registry:         pack.String("0x5076a1F237531fa4dC8ad99bb68024aB6e1Ff701"),
				MaxConfirmations: pack.MaxU64,
				Extras: map[pack.String]pack.String{
					"protocol": "0x9e2Ed544eE281FBc4c00f8cE7fC2Ff8AbB4899D1",
				},
			})

		bindings := binding.New(bindingsOpts)

		cacher := testutils.NewMockCacher()
		go cacher.Run(ctx)

		compatStore := NewCompatStore(client, time.Hour)
		versionStore := v0.NewCompatStore(database, client, time.Hour)
		gpubkeyStore := v1.NewCompatStore(client)

		pubkeyB, err := base64.URLEncoding.DecodeString("AiF7_2ykZmts2wzZKJ5D-J1scRM2Pm2jJ84W_K4PQaGl")
		Expect(err).ShouldNot(HaveOccurred())

		pubkey, err := crypto.DecompressPubkey(pubkeyB)
		Expect(err).ShouldNot(HaveOccurred())

		rateLimitConf := DefaultRateLimitConf()
		rateLimitConf.IpMethodRate["fallback"] = rate.Limit(1)
		limiter := NewRateLimiter(rateLimitConf)
		validator := NewValidator(multichain.NetworkTestnet, bindings, (*id.PubKey)(pubkey), versionStore, gpubkeyStore, &limiter, logger)

		mockVerifier := mockVerifier{}
<<<<<<< HEAD
		resolver := New(multichain.NetworkTestnet, logger, cacher, multiaddrStore, database, jsonrpc.Options{}, compatStore, versionStore, gpubkeyStore, bindings, mockVerifier)
=======
		resolver := New(multichain.NetworkTestnet, logger, cacher, multiaddrStore, database, jsonrpc.Options{}, versionStore, gpubkeyStore, bindings, mockVerifier, "")
>>>>>>> 55502c1c

		return resolver, validator, client
	}

	cleanup := func() {
		Expect(os.Remove("./resolver_test.db")).Should(BeNil())
	}

	It("should handle all known methods", func() {
		ctx, cancel := context.WithCancel(context.Background())
		defer cancel()

		resolver, _, _ := init(ctx)
		defer cleanup()
		offset := pack.NewU32(1)

		innerCtx, innerCancel := context.WithTimeout(context.Background(), 5*time.Second)
		defer innerCancel()

		responses := []jsonrpc.Response{
			resolver.QueryTx(innerCtx, nil, &jsonrpc.ParamsQueryTx{}, nil),
			resolver.QueryTxs(innerCtx, nil, &jsonrpc.ParamsQueryTxs{}, nil),
			resolver.QueryTxs(innerCtx, nil, &jsonrpc.ParamsQueryTxs{
				TxStatus: 0,
				Offset:   &offset,
				Limit:    &offset,
			}, nil),
			resolver.QueryBlock(innerCtx, nil, &jsonrpc.ParamsQueryBlock{}, nil),
			resolver.QueryBlocks(innerCtx, nil, &jsonrpc.ParamsQueryBlocks{}, nil),
			resolver.QueryPeers(innerCtx, nil, &jsonrpc.ParamsQueryPeers{}, nil),
			resolver.QueryNumPeers(innerCtx, nil, &jsonrpc.ParamsQueryNumPeers{}, nil),
			resolver.QueryShards(innerCtx, nil, &jsonrpc.ParamsQueryShards{}, nil),
			resolver.QueryStat(innerCtx, nil, &jsonrpc.ParamsQueryStat{}, nil),
			resolver.QueryFees(innerCtx, nil, &jsonrpc.ParamsQueryFees{}, nil),
			resolver.QueryConfig(innerCtx, nil, &jsonrpc.ParamsQueryConfig{}, nil),
			resolver.QueryState(innerCtx, nil, &jsonrpc.ParamsQueryState{}, nil),
			resolver.QueryBlockState(innerCtx, nil, &jsonrpc.ParamsQueryBlockState{}, nil),
		}

		// Validate responses.
		for _, response := range responses {
			Expect(response.ID).To(BeNil())
			Expect(response.Error).To(BeNil())
		}
	})

	It("should handle queryTx to a v0 tx", func() {
		ctx, cancel := context.WithCancel(context.Background())
		defer cancel()

		resolver, validator, client := init(ctx)
		defer cleanup()

		innerCtx, innerCancel := context.WithTimeout(context.Background(), 5*time.Second)
		defer innerCancel()

		// Submit tx to ensure that it can be queried against
		params := testutils.MockParamSubmitTxV0BTC()
		paramsJSON, err := json.Marshal(params)
		Expect(err).ShouldNot(HaveOccurred())

		// It's a bit of a pain to make this robustly calculatable, so lets use the mock
		// v0 tx's v0 hash directly
		v0HashString := "fEwRnmZAjz6uzPZFGwYSa4OK8xtHVl2nsncCHvV0aKE="
		v0HashBytes, err := base64.StdEncoding.DecodeString(v0HashString)
		Expect(err).ShouldNot(HaveOccurred())
		v0Hash := [32]byte{}
		copy(v0Hash[:], v0HashBytes[:])

		req, resp := validator.ValidateRequest(innerCtx, &http.Request{}, jsonrpc.Request{
			Version: "2.0",
			ID:      nil,
			Method:  jsonrpc.MethodSubmitTx,
			Params:  paramsJSON,
		})
		Expect(resp).Should(Equal(jsonrpc.Response{}))

		// Submit so that it gets persisted in db
		resp = resolver.SubmitTx(ctx, nil, (req).(*jsonrpc.ParamsSubmitTx), nil)
		Expect(resp.Error).Should(BeNil())

		hashS, err := client.Get(v0HashString).Result()
		Expect(err).ShouldNot(HaveOccurred())
		Expect(hashS).ShouldNot(Equal(nil))

		submission := (req).(*jsonrpc.ParamsSubmitTx)
		Expect(submission.Tx.Hash).NotTo(Equal(pack.Bytes32{}))

		var txHash id.Hash
		copy(txHash[:], v0Hash[:])
		resp = resolver.QueryTx(ctx, nil, &jsonrpc.ParamsQueryTx{
			TxHash: txHash,
		}, nil)

		Expect(resp).ShouldNot(Equal(jsonrpc.Response{}))
	})

	It("should handle queryTx to a v0 burn tx", func() {
		ctx, cancel := context.WithCancel(context.Background())
		defer cancel()

		resolver, _, client := init(ctx)
		defer cleanup()

		// Use a v1 burn tx, as it will be persisted
		r := rand.New(rand.NewSource(GinkgoRandomSeed()))
		mocktx := txutil.RandomGoodTx(r)
		mocktx.Selector = tx.Selector("BTC/fromEthereum")

		// Submit tx to ensure that it can be queried against
		params := jsonrpc.ParamsSubmitTx{
			Tx: mocktx,
		}

		// hacky
		// manually set an entry in redis so that we think a v1 burn
		client.Set(mocktx.Hash.String(), mocktx.Hash.String(), 0)

		// Submit so that it gets persisted in db
		resp := resolver.SubmitTx(ctx, nil, &params, nil)

		resp = resolver.QueryTx(ctx, nil, &jsonrpc.ParamsQueryTx{
			TxHash: mocktx.Hash,
		}, nil)

		Expect(resp).ShouldNot(Equal(jsonrpc.Response{}))
	})

	It("should handle queryTxByTxid tx", func() {
		ctx, cancel := context.WithCancel(context.Background())
		defer cancel()

		resolver, _, client := init(ctx)
		defer cleanup()

		// Use a v1 burn tx, as it will be persisted
		r := rand.New(rand.NewSource(GinkgoRandomSeed()))
		mocktx := txutil.RandomGoodTx(r)
		mocktx.Selector = tx.Selector("BTC/fromEthereum")

		// Submit tx to ensure that it can be queried against
		params := jsonrpc.ParamsSubmitTx{
			Tx: mocktx,
		}

		// hacky
		// manually set an entry in redis so that we think a v1 burn
		client.Set(mocktx.Hash.String(), mocktx.Hash.String(), 0)

		// Submit so that it gets persisted in db
		resp := resolver.SubmitTx(ctx, nil, &params, nil)

		txid, ok := mocktx.Input.Get("txid").(pack.Bytes)
		Expect(ok).To(Equal(true))

		paramRaw, err := json.Marshal(&ParamsQueryTxByTxid{
			Txid: txid,
		})
		Expect(err).NotTo(HaveOccurred())
		var raw json.RawMessage = paramRaw

		resp = resolver.Fallback(ctx, nil, MethodQueryTxsByTxid, raw, nil)

		Expect(resp).ShouldNot(Equal(jsonrpc.Response{}))
	})

	It("should handle a request without a specified ID", func() {
		ctx, cancel := context.WithCancel(context.Background())
		defer cancel()

		resolver, _, _ := init(ctx)
		defer cleanup()

		urlI, err := url.Parse("http://localhost/")
		Expect(err).ShouldNot(HaveOccurred())
		params := jsonrpc.ParamsQueryConfig{}
		req := http.Request{
			Method: http.MethodPost,
			URL:    urlI,
		}

		innerCtx, innerCancel := context.WithTimeout(context.Background(), 5*time.Second)
		defer innerCancel()

		resp := resolver.QueryConfig(innerCtx, "", &params, &req)
		Expect(resp).Should(BeZero())
	})

	It("should fail when querying an unknown node", func() {
		ctx, cancel := context.WithCancel(context.Background())
		defer cancel()

		resolver, _, _ := init(ctx)
		defer cleanup()

		urlI, err := url.Parse("http://localhost/?id=123")
		Expect(err).ShouldNot(HaveOccurred())
		params := jsonrpc.ParamsQueryConfig{}
		req := http.Request{
			Method: http.MethodPost,
			URL:    urlI,
		}

		innerCtx, innerCancel := context.WithTimeout(context.Background(), 5*time.Second)
		defer innerCancel()

		resp := resolver.QueryConfig(innerCtx, "", &params, &req)
		Expect(resp.Error.Message).Should(ContainSubstring("unknown darknode"))
	})

	It("should succeed when querying a known node", func() {
		ctx, cancel := context.WithCancel(context.Background())
		defer cancel()

		resolver, _, _ := init(ctx)
		defer cleanup()

		urlI, err := url.Parse("http://localhost/?id=AAAAAAAAAAAAAAAAAAAAAAAAAAAAAAAAAAAAAAAAAAA")
		Expect(err).ShouldNot(HaveOccurred())
		params := jsonrpc.ParamsQueryConfig{}
		req := http.Request{
			Method: http.MethodPost,
			URL:    urlI,
		}

		innerCtx, innerCancel := context.WithTimeout(context.Background(), 5*time.Second)
		defer innerCancel()

		resp := resolver.QueryConfig(innerCtx, "", &params, &req)
		Expect(resp.Error).Should(BeZero())
	})

	It("should query v0 burn txs", func() {
		ctx, cancel := context.WithCancel(context.Background())
		defer cancel()

		resolver, validator, _ := init(ctx)
		defer cleanup()

		params := v0.ParamsQueryTx{
			TxHash: [32]byte{1},
		}
		paramsJSON, err := json.Marshal(params)
		Expect(err).ShouldNot(HaveOccurred())
		Expect(params).ShouldNot(Equal([]byte{}))

		innerCtx, innerCancel := context.WithTimeout(context.Background(), 5*time.Second)
		defer innerCancel()

		req, resp := validator.ValidateRequest(innerCtx, &http.Request{}, jsonrpc.Request{
			Version: "2.0",
			ID:      nil,
			Method:  jsonrpc.MethodQueryTx,
			Params:  paramsJSON,
		})
		// Response will only exist for errors
		Expect(resp).Should(Equal(jsonrpc.Response{}))
		Expect((req).(*jsonrpc.ParamsQueryTx).TxHash).ShouldNot(BeEmpty())

		resp = resolver.QueryTx(ctx, nil, (req).(*jsonrpc.ParamsQueryTx), nil)
		Expect(resp.Error).Should(BeZero())
	})

	It("should submit v0 burn txs", func() {
		ctx, cancel := context.WithCancel(context.Background())
		defer cancel()

		resolver, validator, _ := init(ctx)
		defer cleanup()

		params := testutils.MockBurnParamSubmitTxV0BTC()
		paramsJSON, err := json.Marshal(params)
		Expect(err).ShouldNot(HaveOccurred())
		Expect(params).ShouldNot(Equal([]byte{}))

		innerCtx, innerCancel := context.WithTimeout(context.Background(), 5*time.Second)
		defer innerCancel()

		req, resp := validator.ValidateRequest(innerCtx, &http.Request{}, jsonrpc.Request{
			Version: "2.0",
			ID:      nil,
			Method:  jsonrpc.MethodSubmitTx,
			Params:  paramsJSON,
		})
		// Response will only exist for errors
		Expect(resp).Should(Equal(jsonrpc.Response{}))
		Expect((req).(*jsonrpc.ParamsSubmitTx).Tx.Hash).ShouldNot(BeEmpty())

		resp = resolver.SubmitTx(ctx, nil, (req).(*jsonrpc.ParamsSubmitTx), nil)
		Expect(resp.Error).Should(BeZero())
	})

	It("should submit txs", func() {
		ctx, cancel := context.WithCancel(context.Background())
		defer cancel()

		resolver, _, _ := init(ctx)
		defer cleanup()

		r := rand.New(rand.NewSource(GinkgoRandomSeed()))

		params := jsonrpc.ParamsSubmitTx{
			Tx: txutil.RandomGoodTx(r),
		}

		innerCtx, innerCancel := context.WithTimeout(context.Background(), 5*time.Second)
		defer innerCancel()

		resp := resolver.SubmitTx(innerCtx, nil, &params, nil)

		Expect(resp.Error).Should(BeZero())
	})

	It("should submit gateway txs for btc", func() {
		ctx, cancel := context.WithCancel(context.Background())
		defer cancel()

		resolver, _, _ := init(ctx)
		defer cleanup()

		r := rand.New(rand.NewSource(GinkgoRandomSeed()))

		mocktx := txutil.RandomGoodTx(r)
		mocktx.Selector = tx.Selector("BTC/toEthereum")

		input := engine.LockMintBurnReleaseInput{}
		err := pack.Decode(&input, mocktx.Input)
		Expect(err).NotTo(HaveOccurred())

		script, err := engine.UTXOGatewayScript(mocktx.Selector.Asset().OriginChain(), mocktx.Selector.Asset(), input.Gpubkey, input.Ghash)

		Expect(err).NotTo(HaveOccurred())

		scriptAddress, err := btcutil.NewAddressScriptHash(script, v0.NetParams(mocktx.Selector.Asset().OriginChain(), multichain.NetworkTestnet))
		Expect(err).NotTo(HaveOccurred())

		// Submit tx to ensure that it can be queried against
		params := ParamsSubmitGateway{
			Gateway: scriptAddress.EncodeAddress(),
			Tx:      mocktx,
		}

		innerCtx, innerCancel := context.WithTimeout(context.Background(), 5*time.Second)
		defer innerCancel()

		resp := resolver.SubmitGateway(innerCtx, nil, &params, nil)

		Expect(resp.Error).Should(BeZero())
	})

	It("should submit gateway txs for filecoin", func() {
		ctx, cancel := context.WithCancel(context.Background())
		defer cancel()

		resolver, _, _ := init(ctx)
		defer cleanup()

		params := testutils.MockParamsSubmitGatewayFil()

		innerCtx, innerCancel := context.WithTimeout(context.Background(), 5*time.Second)
		defer innerCancel()

		resp := resolver.SubmitGateway(innerCtx, nil, &params, nil)

		Expect(resp.Error).Should(BeZero())
	})

	It("should submit gateway txs for bch", func() {
		ctx, cancel := context.WithCancel(context.Background())
		defer cancel()

		resolver, _, _ := init(ctx)
		defer cleanup()

		r := rand.New(rand.NewSource(GinkgoRandomSeed()))

		mocktx := txutil.RandomGoodTx(r)
		mocktx.Selector = tx.Selector("BCH/toEthereum")

		input := engine.LockMintBurnReleaseInput{}
		err := pack.Decode(&input, mocktx.Input)
		Expect(err).NotTo(HaveOccurred())

		script, err := engine.UTXOGatewayScript(mocktx.Selector.Asset().OriginChain(), mocktx.Selector.Asset(), input.Gpubkey, input.Ghash)
		Expect(err).NotTo(HaveOccurred())

		scriptAddress, err := bitcoincash.NewAddressScriptHash(script, v0.NetParams(mocktx.Selector.Asset().OriginChain(), multichain.NetworkTestnet))
		Expect(err).NotTo(HaveOccurred())

		// Submit tx to ensure that it can be queried against
		params := ParamsSubmitGateway{
			Gateway: scriptAddress.EncodeAddress(),
			Tx:      mocktx,
		}

		innerCtx, innerCancel := context.WithTimeout(context.Background(), 5*time.Second)
		defer innerCancel()

		resp := resolver.SubmitGateway(innerCtx, nil, &params, nil)

		Expect(resp.Error).Should(BeZero())
	})

	It("should submit gateway txs for zec", func() {
		ctx, cancel := context.WithCancel(context.Background())
		defer cancel()

		resolver, _, _ := init(ctx)
		defer cleanup()

		r := rand.New(rand.NewSource(GinkgoRandomSeed()))

		mocktx := txutil.RandomGoodTx(r)
		mocktx.Selector = tx.Selector("ZEC/toEthereum")

		input := engine.LockMintBurnReleaseInput{}
		err := pack.Decode(&input, mocktx.Input)
		Expect(err).NotTo(HaveOccurred())

		script, err := engine.UTXOGatewayScript(mocktx.Selector.Asset().OriginChain(), mocktx.Selector.Asset(), input.Gpubkey, input.Ghash)
		Expect(err).NotTo(HaveOccurred())

		scriptAddress, err := zcash.NewAddressScriptHash(script, v0.ZcashNetParams(multichain.NetworkTestnet))
		Expect(err).NotTo(HaveOccurred())

		// Submit tx to ensure that it can be queried against
		params := ParamsSubmitGateway{
			Gateway: scriptAddress.EncodeAddress(),
			Tx:      mocktx,
		}

		innerCtx, innerCancel := context.WithTimeout(context.Background(), 5*time.Second)
		defer innerCancel()

		resp := resolver.SubmitGateway(innerCtx, nil, &params, nil)

		Expect(resp.Error).Should(BeZero())
	})

	It("should successfully submit duplicate gateway txs for zec", func() {
		ctx, cancel := context.WithCancel(context.Background())
		defer cancel()

		resolver, _, _ := init(ctx)
		defer cleanup()

		r := rand.New(rand.NewSource(GinkgoRandomSeed()))

		mocktx := txutil.RandomGoodTx(r)
		mocktx.Selector = tx.Selector("ZEC/toEthereum")

		input := engine.LockMintBurnReleaseInput{}
		err := pack.Decode(&input, mocktx.Input)
		Expect(err).NotTo(HaveOccurred())

		script, err := engine.UTXOGatewayScript(mocktx.Selector.Asset().OriginChain(), mocktx.Selector.Asset(), input.Gpubkey, input.Ghash)
		Expect(err).NotTo(HaveOccurred())

		scriptAddress, err := zcash.NewAddressScriptHash(script, v0.ZcashNetParams(multichain.NetworkTestnet))
		Expect(err).NotTo(HaveOccurred())

		// Submit tx to ensure that it can be queried against
		params := ParamsSubmitGateway{
			Gateway: scriptAddress.EncodeAddress(),
			Tx:      mocktx,
		}

		innerCtx, innerCancel := context.WithTimeout(context.Background(), 5*time.Second)
		defer innerCancel()

		resolver.SubmitGateway(innerCtx, nil, &params, nil)
		resp := resolver.SubmitGateway(innerCtx, nil, &params, nil)

		Expect(resp.Error).Should(BeZero())
	})

	It("should handle queryGateways", func() {
		ctx, cancel := context.WithCancel(context.Background())
		defer cancel()

		resolver, _, _ := init(ctx)
		defer cleanup()

		// Use a v1 burn tx, as it will be persisted
		r := rand.New(rand.NewSource(GinkgoRandomSeed()))
		mocktx := txutil.RandomGoodTx(r)
		mocktx.Selector = tx.Selector("BTC/fromEthereum")

		input := engine.LockMintBurnReleaseInput{}
		err := pack.Decode(&input, mocktx.Input)
		Expect(err).NotTo(HaveOccurred())

		script, err := engine.UTXOGatewayPubKeyScript(mocktx.Selector.Asset().OriginChain(), mocktx.Selector.Asset(), input.Gpubkey, input.Ghash)
		Expect(err).NotTo(HaveOccurred())

		// Submit tx to ensure that it can be queried against
		params := ParamsSubmitGateway{
			Gateway: script.String(),
			Tx:      mocktx,
		}

		// Submit so that it gets persisted in db
		resp := resolver.SubmitGateway(ctx, nil, &params, nil)

		paramRaw, err := json.Marshal(&ParamsQueryGateway{
			Gateway: script.String(),
		})
		Expect(err).NotTo(HaveOccurred())
		var raw json.RawMessage = paramRaw

		resp = resolver.Fallback(ctx, nil, MethodQueryGateway, raw, nil)

		Expect(resp).ShouldNot(Equal(jsonrpc.Response{}))
	})

	It("should rate limit", func() {
		ctx, cancel := context.WithCancel(context.Background())
		defer cancel()

		_, validator, _ := init(ctx)
		defer cleanup()

		params := testutils.MockBurnParamSubmitTxV0BTC()
		paramsJSON, err := json.Marshal(params)
		Expect(err).ShouldNot(HaveOccurred())
		Expect(params).ShouldNot(Equal([]byte{}))

		innerCtx, innerCancel := context.WithTimeout(context.Background(), 5*time.Second)
		defer innerCancel()

		ipString := "127.0.0.1"

		httpRequest := &http.Request{
			Header:     map[string][]string{},
			RemoteAddr: ipString,
		}
		req, resp := validator.ValidateRequest(innerCtx, httpRequest, jsonrpc.Request{
			Version: "2.0",
			ID:      nil,
			Method:  jsonrpc.MethodSubmitTx,
			Params:  paramsJSON,
		})
		// Response will only exist for errors
		Expect(resp).Should(Equal(jsonrpc.Response{}))
		Expect((req).(*jsonrpc.ParamsSubmitTx).Tx.Hash).ShouldNot(BeEmpty())

		Eventually(func() jsonrpc.Response {
			_, resp := validator.ValidateRequest(innerCtx, httpRequest, jsonrpc.Request{
				Version: "2.0",
				ID:      nil,
				Method:  jsonrpc.MethodSubmitTx,
				Params:  paramsJSON,
			})
			return resp
		}).Should(Equal(
			jsonrpc.NewResponse(nil, nil, &jsonrpc.Error{
				Code:    jsonrpc.ErrorCodeInvalidRequest,
				Message: fmt.Sprintf("rate limit exceeded for %v", ipString),
			}),
		))

		ipString = "8.8.8.8"
		httpRequest.Header.Add("x-forwarded-for", ipString)
		Eventually(func() jsonrpc.Response {
			_, resp := validator.ValidateRequest(innerCtx, httpRequest, jsonrpc.Request{
				Version: "2.0",
				ID:      nil,
				Method:  jsonrpc.MethodSubmitTx,
				Params:  paramsJSON,
			})
			return resp
		}).Should(Equal(
			jsonrpc.NewResponse(nil, nil, &jsonrpc.Error{
				Code:    jsonrpc.ErrorCodeInvalidRequest,
				Message: fmt.Sprintf("rate limit exceeded for %v", ipString),
			}),
		))

		ipString = "1.1.1.1,9.9.9.9"
		httpRequest.Header.Set("x-forwarded-for", ipString)
		Eventually(func() jsonrpc.Response {
			_, resp := validator.ValidateRequest(innerCtx, httpRequest, jsonrpc.Request{
				Version: "2.0",
				ID:      nil,
				Method:  jsonrpc.MethodSubmitTx,
				Params:  paramsJSON,
			})
			return resp
		}).Should(Equal(
			jsonrpc.NewResponse(nil, nil, &jsonrpc.Error{
				Code:    jsonrpc.ErrorCodeInvalidRequest,
				Message: fmt.Sprintf("rate limit exceeded for %v", "9.9.9.9"),
			}),
		))

		ipString = "1.1.1.1,9.9.9.9,,,"
		httpRequest.Header.Set("x-forwarded-for", ipString)
		Eventually(func() jsonrpc.Response {
			_, resp := validator.ValidateRequest(innerCtx, httpRequest, jsonrpc.Request{
				Version: "2.0",
				ID:      nil,
				Method:  jsonrpc.MethodSubmitTx,
				Params:  paramsJSON,
			})
			return resp
		}, 5*time.Second, time.Second).Should(Equal(jsonrpc.Response{}))

		ipString = "1.1.1.1 , 9.9.9.9,,,"
		httpRequest.Header.Set("x-forwarded-for", ipString)
		Eventually(func() jsonrpc.Response {
			_, resp := validator.ValidateRequest(innerCtx, httpRequest, jsonrpc.Request{
				Version: "2.0",
				ID:      nil,
				Method:  jsonrpc.MethodSubmitTx,
				Params:  paramsJSON,
			})
			return resp
		}, 5*time.Second, time.Second).Should(Equal(jsonrpc.Response{}))

		ipString = "1.1,9.9.9,,,"
		httpRequest.Header.Set("x-forwarded-for", ipString)
		Eventually(func() jsonrpc.Response {
			_, resp := validator.ValidateRequest(innerCtx, httpRequest, jsonrpc.Request{
				Version: "2.0",
				ID:      nil,
				Method:  jsonrpc.MethodSubmitTx,
				Params:  paramsJSON,
			})
			return resp
		}).Should(Equal(
			jsonrpc.NewResponse(nil, nil, &jsonrpc.Error{
				Code:    jsonrpc.ErrorCodeInvalidRequest,
				Message: fmt.Sprintf("could not parse ip: 9.9.9"),
			}),
		))
	})
})<|MERGE_RESOLUTION|>--- conflicted
+++ resolved
@@ -124,11 +124,7 @@
 		validator := NewValidator(multichain.NetworkTestnet, bindings, (*id.PubKey)(pubkey), versionStore, gpubkeyStore, &limiter, logger)
 
 		mockVerifier := mockVerifier{}
-<<<<<<< HEAD
-		resolver := New(multichain.NetworkTestnet, logger, cacher, multiaddrStore, database, jsonrpc.Options{}, compatStore, versionStore, gpubkeyStore, bindings, mockVerifier)
-=======
-		resolver := New(multichain.NetworkTestnet, logger, cacher, multiaddrStore, database, jsonrpc.Options{}, versionStore, gpubkeyStore, bindings, mockVerifier, "")
->>>>>>> 55502c1c
+		resolver := New(multichain.NetworkTestnet, logger, cacher, multiaddrStore, database, jsonrpc.Options{}, compatStore, versionStore, gpubkeyStore, bindings, mockVerifier, "")
 
 		return resolver, validator, client
 	}
