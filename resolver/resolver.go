package resolver

import (
	"context"
	"crypto/ecdsa"
	"database/sql"
	"encoding/json"
	"fmt"
	"math/big"
	"net/http"
	"net/url"

	"github.com/btcsuite/btcutil"
	"github.com/ethereum/go-ethereum/crypto"
	"github.com/ethereum/go-ethereum/crypto/secp256k1"
	"github.com/renproject/darknode/binding"
	"github.com/renproject/darknode/engine"
	"github.com/renproject/darknode/jsonrpc"
	"github.com/renproject/darknode/tx"
	"github.com/renproject/id"
	v0 "github.com/renproject/lightnode/compat/v0"
	v1 "github.com/renproject/lightnode/compat/v1"
	"github.com/renproject/lightnode/db"
	lhttp "github.com/renproject/lightnode/http"
	"github.com/renproject/lightnode/store"
	"github.com/renproject/multichain"
	"github.com/renproject/multichain/chain/bitcoincash"
	"github.com/renproject/multichain/chain/zcash"
	"github.com/renproject/pack"
	"github.com/renproject/phi"
	"github.com/renproject/surge"
	"github.com/sirupsen/logrus"
)

type Resolver struct {
	network           multichain.Network
	logger            logrus.FieldLogger
	txCheckerRequests chan lhttp.RequestWithResponder
	multiStore        store.MultiAddrStore
	cacher            phi.Task
	db                db.DB
	serverOptions     jsonrpc.Options
	versionStore      v0.CompatStore
	gpubkeyStore      v1.GpubkeyCompatStore
	bindings          binding.Bindings
}

func New(network multichain.Network, logger logrus.FieldLogger, cacher phi.Task, multiStore store.MultiAddrStore, db db.DB,
	serverOptions jsonrpc.Options, versionStore v0.CompatStore, gpubkeyStore v1.GpubkeyCompatStore, bindings binding.Bindings, verifier Verifier) *Resolver {
	requests := make(chan lhttp.RequestWithResponder, 128)
	txChecker := newTxChecker(logger, requests, verifier, db)
	go txChecker.Run()

	return &Resolver{
		network:           network,
		logger:            logger,
		txCheckerRequests: requests,
		multiStore:        multiStore,
		cacher:            cacher,
		db:                db,
		serverOptions:     serverOptions,
		versionStore:      versionStore,
		gpubkeyStore:      gpubkeyStore,
		bindings:          bindings,
	}
}

func (resolver *Resolver) QueryBlock(ctx context.Context, id interface{}, params *jsonrpc.ParamsQueryBlock, req *http.Request) jsonrpc.Response {
	return resolver.handleMessage(ctx, id, jsonrpc.MethodQueryBlock, *params, req, false)
}

func (resolver *Resolver) QueryBlocks(ctx context.Context, id interface{}, params *jsonrpc.ParamsQueryBlocks, req *http.Request) jsonrpc.Response {
	return resolver.handleMessage(ctx, id, jsonrpc.MethodQueryBlocks, *params, req, false)
}

func (resolver *Resolver) SubmitTx(ctx context.Context, id interface{}, params *jsonrpc.ParamsSubmitTx, req *http.Request) jsonrpc.Response {
	if params.Tx.Version == tx.Version0 && params.Tx.Selector.IsBurn() {
		// v0 burns are not converted to v1 during the validation process. We do
		// not forward the transaction to the Darknodes and instead rely on the
		// watcher to forward it.
		return jsonrpc.NewResponse(
			id,
			struct {
				Tx struct {
					Hash v0.B32 `json:"hash"`
				} `json:"tx"`
			}{
				Tx: struct {
					Hash v0.B32 `json:"hash"`
				}{v0.B32(params.Tx.Hash)},
			},
			nil,
		)
	}

	// All other transactions are forward to the Darknodes.
	response := resolver.handleMessage(ctx, id, jsonrpc.MethodSubmitTx, *params, req, true)
	if response.Error != nil || params.Tx.Version != tx.Version0 {
		return response
	}

	v0tx, err := v0.TxFromV1Tx(params.Tx, false, resolver.bindings)
	if err != nil {
		resolver.logger.Errorf("[responder] cannot convert v1 tx to v0, %v", err)
		jsonErr := jsonrpc.NewError(jsonrpc.ErrorCodeInternal, "failed to convert v1 tx to v0", nil)
		return jsonrpc.NewResponse(id, nil, &jsonErr)
	}

	return jsonrpc.NewResponse(
		id,
		struct {
			Tx interface{} `json:"tx"`
		}{v0tx},
		nil,
	)
}

const (
	MethodQueryTxsByTxid = "ren_queryTxsByTxid"
	MethodSubmitGateway  = "ren_submitGateway"
	MethodQueryGateway   = "ren_queryGateway"
)

type ParamsQueryTxByTxid struct {
	Txid pack.Bytes
}

type ParamsQueryGateway struct {
	Gateway string
}

type ParamsSubmitGateway struct {
	Tx      tx.Tx
	Gateway string
}

func (resolver *Resolver) Fallback(ctx context.Context, id interface{}, method string, params interface{}, req *http.Request) jsonrpc.Response {
	switch method {
	case MethodSubmitGateway:
		var parsedParams ParamsSubmitGateway
		err := json.Unmarshal(params.(json.RawMessage), &parsedParams)
		if err != nil {
			return jsonrpc.NewResponse(id, nil, &jsonrpc.Error{
				Code:    jsonrpc.ErrorCodeInvalidParams,
				Message: fmt.Sprintf("invalid params: %v", err),
			})
		}
		return resolver.SubmitGateway(ctx, id, &parsedParams, req)
	case MethodQueryGateway:
		var parsedParams ParamsQueryGateway
		err := json.Unmarshal(params.(json.RawMessage), &parsedParams)
		if err != nil {
			return jsonrpc.NewResponse(id, nil, &jsonrpc.Error{
				Code:    jsonrpc.ErrorCodeInvalidParams,
				Message: fmt.Sprintf("invalid params: %v", err),
			})
		}
		return resolver.QueryGateway(ctx, id, &parsedParams, req)
	case MethodQueryTxsByTxid:
		var parsedParams ParamsQueryTxByTxid
		err := json.Unmarshal(params.(json.RawMessage), &parsedParams)
		if err != nil {
			return jsonrpc.NewResponse(id, nil, &jsonrpc.Error{
				Code:    jsonrpc.ErrorCodeInvalidParams,
				Message: fmt.Sprintf("invalid params: %v", err),
			})
		}
		return resolver.QueryTxByTxid(ctx, id, &parsedParams, req)
	}
	return jsonrpc.NewResponse(id, nil, nil)
}

func (resolver *Resolver) validateGateway(gateway string, tx tx.Tx, input PartialLockMintBurnReleaseInput) error {
	if tx.Selector.IsBurn() {
		return fmt.Errorf("Cannot store gateways for burn txes")
	}

	if tx.Selector.Asset().OriginChain().IsUTXOBased() {
		script, err := engine.UTXOGatewayScript(tx.Selector.Asset().OriginChain(), tx.Selector.Asset(), input.Gpubkey, input.Ghash)
		if err != nil {
			return fmt.Errorf("unable to determine script for UTXO lock: %v", err)
		}

		scriptAddressStr := ""
		switch tx.Selector.Asset().OriginChain() {
		case multichain.Zcash:
			scriptAddress, err := zcash.NewAddressScriptHash(script, v0.ZcashNetParams(resolver.network))
			if err != nil {
				return fmt.Errorf("unable to generate zcash address for UTXOGatewayScript: %v", err)
			}
			scriptAddressStr = scriptAddress.EncodeAddress()
		case multichain.BitcoinCash:
<<<<<<< HEAD
			params := v0.NetParams(tx.Selector.Asset().OriginChain(), resolver.network)

			// Decode then re-encode the address to ensure any "bitcoincash:"
			// prefixes are stripped.
			addrEncodeDecoder := bitcoincash.NewAddressEncodeDecoder(params)
			rawAddr, err := addrEncodeDecoder.DecodeAddress(multichain.Address(gateway))
			if err != nil {
				return fmt.Errorf("decoding bitcoin cash gateway=%v: %v", gateway, err)
			}
			gatewayAddr, err := addrEncodeDecoder.EncodeAddress(rawAddr)
			if err != nil {
				return fmt.Errorf("encoding bitcoin cash gateway=%v (raw=%v): %v", gateway, rawAddr, err)
			}
			gateway = string(gatewayAddr)

			scriptAddress, err := bitcoincash.NewAddressScriptHash(script, params)
=======
			scriptAddress, err := bitcoincash.NewAddressScriptHash(script, v0.NetParams(tx.Selector.Asset().OriginChain(), resolver.network))
>>>>>>> b01335b2
			if err != nil {
				return fmt.Errorf("unable to generate bitcoin cash address for UTXOGatewayScript: %v", err)
			}
			scriptAddressStr = scriptAddress.EncodeAddress()
		default:
			scriptAddress, err := btcutil.NewAddressScriptHash(script, v0.NetParams(tx.Selector.Asset().OriginChain(), resolver.network))
			if err != nil {
				return fmt.Errorf("unable to generate address for UTXOGatewayScript: %v", err)
			}
			scriptAddressStr = scriptAddress.EncodeAddress()
		}

		if scriptAddressStr != gateway {
			return fmt.Errorf("gateway address mismatch: %v != %v", scriptAddressStr, gateway)
		}
	}

	if tx.Selector.Asset().OriginChain().IsAccountBased() {
		pubKey := id.PubKey{}
		if err := surge.FromBinary(&pubKey, input.Gpubkey); err != nil {
			return fmt.Errorf("decompressing gpubkey %v: %v", input.Gpubkey, err)
		}
		ghashPrivKey, err := crypto.ToECDSA(input.Ghash.Bytes())
		if err != nil {
			return fmt.Errorf("converting ghash to ecdsa: %v", err)
		}
		ghashPubKey := (*id.PubKey)(&ghashPrivKey.PublicKey)
		toPubKey := &ecdsa.PublicKey{
			Curve: secp256k1.S256(),
			X:     &big.Int{},
			Y:     &big.Int{},
		}
		toPubKey.X, toPubKey.Y = toPubKey.Add(pubKey.X, pubKey.Y, ghashPubKey.X, ghashPubKey.Y)
		toExpected, err := resolver.bindings.AddressFromPubKey(tx.Selector.Source(), (*id.PubKey)(toPubKey))
		if err != nil {
			return fmt.Errorf("addressing gpubkey: %v", err)
		}

		// Ensure mainnet encoding
		if tx.Selector.Asset() == multichain.FIL {
			out := []rune(gateway)
			out[0] = rune('f')
			gateway = string(out)
		}

		if multichain.Address(gateway) != toExpected {
			return fmt.Errorf("expected to %v, got %v", toExpected, gateway)
		}
	}
	return nil
}

// PartialLockMintBurnReleaseInput is a subset of engine.LockMintBurnReleaseInput
// that is required to generate a gateway address
type PartialLockMintBurnReleaseInput struct {
	Payload pack.Bytes   `json:"payload"`
	Phash   pack.Bytes32 `json:"phash"`
	To      pack.String  `json:"to"`
	Nonce   pack.Bytes32 `json:"nonce"`
	Nhash   pack.Bytes32 `json:"nhash"`
	Gpubkey pack.Bytes   `json:"gpubkey"`
	Ghash   pack.Bytes32 `json:"ghash"`
}

// Custom rpc for storing gateway information
// NOTE: should be heavily rate-limited
func (resolver *Resolver) SubmitGateway(ctx context.Context, id interface{}, params *ParamsSubmitGateway, req *http.Request) jsonrpc.Response {
	input := PartialLockMintBurnReleaseInput{}
	err := pack.Decode(&input, params.Tx.Input)
	if err != nil {
		resolver.logger.Errorf("[responder] failed decode gateway information: %v :%v", params.Gateway, err)
		jsonErr := jsonrpc.NewError(jsonrpc.ErrorCodeInvalidRequest, "Incorrect gateway tx", nil)
		return jsonrpc.NewResponse(id, nil, &jsonErr)
	}

	err = resolver.validateGateway(params.Gateway, params.Tx, input)
	if err != nil {
		resolver.logger.Errorf("[responder] failed to validate gateway information: %v :%v", params.Gateway, err)
		jsonErr := jsonrpc.NewError(jsonrpc.ErrorCodeInvalidRequest, "Incorrect gateway tx", nil)
		return jsonrpc.NewResponse(id, nil, &jsonErr)
	}

	_, err = resolver.db.Gateway(params.Gateway)
	if err != nil && err != sql.ErrNoRows {
		resolver.logger.Errorf("[responder] cannot check gateway existence: %v, %v", params.Gateway, err)
		jsonErr := jsonrpc.NewError(jsonrpc.ErrorCodeInternal, "failed to insert gateway", nil)
		return jsonrpc.NewResponse(id, nil, &jsonErr)
	}

	// If we have an existing gateway, return a successful response
	if err == nil {
		return jsonrpc.NewResponse(id, jsonrpc.ResponseSubmitTx{}, nil)
	}

	count, err := resolver.db.GatewayCount()
	if err != nil {
		resolver.logger.Errorf("[responder] cannot get gateway count: %v", err)
		jsonErr := jsonrpc.NewError(jsonrpc.ErrorCodeInternal, "failed to insert gateway", nil)
		return jsonrpc.NewResponse(id, nil, &jsonErr)
	}

	// Check if we exceed max gateways before insterting
	if count > resolver.db.MaxGatewayCount() {
		resolver.logger.Errorf("[responder] max number of gateways reached: %v", err)
		jsonErr := jsonrpc.NewError(jsonrpc.ErrorCodeInternal, "failed to insert gateway", nil)
		return jsonrpc.NewResponse(id, nil, &jsonErr)
	}

	err = resolver.db.InsertGateway(params.Gateway, params.Tx)
	if err != nil {
		resolver.logger.Errorf("[responder] cannot insert gateway: %v :%v", params.Gateway, err)
		jsonErr := jsonrpc.NewError(jsonrpc.ErrorCodeInternal, "failed to insert gateway", nil)
		return jsonrpc.NewResponse(id, nil, &jsonErr)
	}

	return jsonrpc.NewResponse(id, jsonrpc.ResponseSubmitTx{}, nil)
}

// Custom rpc for fetching gateways by address
func (resolver *Resolver) QueryGateway(ctx context.Context, id interface{}, params *ParamsQueryGateway, req *http.Request) jsonrpc.Response {
	gateway, err := resolver.db.Gateway(params.Gateway)
	if err != nil {
		if err == sql.ErrNoRows {
			jsonErr := jsonrpc.NewError(jsonrpc.ErrorCodeResultNotFound, "not found", nil)
			return jsonrpc.NewResponse(id, nil, &jsonErr)
		}

		resolver.logger.Errorf("[responder] cannot get gateway for gatewayAddress: %v :%v", params.Gateway, err)
		jsonErr := jsonrpc.NewError(jsonrpc.ErrorCodeInternal, "failed to query gateway", nil)
		return jsonrpc.NewResponse(id, nil, &jsonErr)
	}

	return jsonrpc.NewResponse(id, jsonrpc.ResponseQueryTx{Tx: gateway}, nil)
}

// Custom rpc for fetching transactions by txid
func (resolver *Resolver) QueryTxByTxid(ctx context.Context, id interface{}, params *ParamsQueryTxByTxid, req *http.Request) jsonrpc.Response {
	txs, err := resolver.db.TxsByTxid(params.Txid)
	if err != nil {
		if err == sql.ErrNoRows {
			jsonErr := jsonrpc.NewError(jsonrpc.ErrorCodeResultNotFound, "not found", nil)
			return jsonrpc.NewResponse(id, nil, &jsonErr)
		}

		resolver.logger.Errorf("[responder] cannot get txs for txid: %v :%v", params.Txid, err)
		jsonErr := jsonrpc.NewError(jsonrpc.ErrorCodeInternal, "failed to query txid", nil)
		return jsonrpc.NewResponse(id, nil, &jsonErr)
	}

	return jsonrpc.NewResponse(id, jsonrpc.ResponseQueryTxs{Txs: txs}, nil)
}

// QueryTx either returns a locally cached result for confirming txs,
// or forwards and caches the request to the darknodes
// It will also detect if a tx is a v1 or v0 tx, and cast the response
// accordingly
func (resolver *Resolver) QueryTx(ctx context.Context, id interface{}, params *jsonrpc.ParamsQueryTx, req *http.Request) jsonrpc.Response {
	v0tx := false

	v0txhash := [32]byte{}
	copy(v0txhash[:], params.TxHash[:])

	// check if tx is v0 or v1 due to its presence in the mapping store
	// We have to encode as non-url safe because that's the format v0 uses
	txhash, err := resolver.versionStore.GetV1HashFromHash(v0txhash)
	if err != v0.ErrNotFound {
		if err != nil {
			resolver.logger.Errorf("[responder] cannot get v0-v1 tx mapping from store: %v", err)
			jsonErr := jsonrpc.NewError(jsonrpc.ErrorCodeInternal, "failed to read tx mapping from store", nil)
			return jsonrpc.NewResponse(id, nil, &jsonErr)
		}

		resolver.logger.Debugf("[responder] found v0 tx mapping - v1: %s", txhash)
		params.TxHash = [32]byte(txhash)
		v0tx = true
	}

	if newHash, err := resolver.gpubkeyStore.UpdatedHash(params.TxHash); err == nil {
		// A gpubkey compat hash exists in the cache, so we use that to perform
		// the query instead.
		params.TxHash = newHash
	}

	// Retrieve transaction status from the database.
	status, err := resolver.db.TxStatus(params.TxHash)
	if err != nil {
		// Send the request to the Darknodes if we do not have it in our
		// database.
		if err != sql.ErrNoRows {
			resolver.logger.Errorf("[responder] cannot get tx status from db: %v", err)
			// some error handling
			jsonErr := jsonrpc.NewError(jsonrpc.ErrorCodeInternal, "failed to read tx from db", nil)
			return jsonrpc.NewResponse(id, nil, &jsonErr)
		}
	}

	// If the transaction has not reached sufficient confirmations (i.e. the
	// Darknodes do not yet know about the transaction), respond with a
	// custom confirming status.
	if status != db.TxStatusConfirmed {
		transaction, err := resolver.db.Tx(params.TxHash)
		if err == nil {
			if v0tx {
				// we need to respond with the v0txhash to keep renjs consistent
				v0tx, err := v0.TxFromV1Tx(transaction, false, resolver.bindings)
				if err != nil {

				}
				return jsonrpc.NewResponse(
					id,
					v0.ResponseQueryTx{
						Tx:       v0tx,
						TxStatus: tx.StatusConfirming.String(),
					},
					nil,
				)
			} else {
				return jsonrpc.NewResponse(
					id,
					jsonrpc.ResponseQueryTx{
						Tx:       transaction,
						TxStatus: tx.StatusConfirming,
					},
					nil,
				)
			}
		}
	}

	query := url.Values{}
	if req != nil {
		query = req.URL.Query()
	}

	reqWithResponder := lhttp.NewRequestWithResponder(ctx, id, jsonrpc.MethodQueryTx, params, query)
	if ok := resolver.cacher.Send(reqWithResponder); !ok {
		resolver.logger.Error("failed to send request to cacher, too much back pressure")
		jsonErr := jsonrpc.NewError(jsonrpc.ErrorCodeInternal, "too much back pressure", nil)
		return jsonrpc.NewResponse(id, nil, &jsonErr)
	}

	select {
	case <-ctx.Done():
		jsonErr := jsonrpc.NewError(jsonrpc.ErrorCodeInternal, "request timed out", nil)
		return jsonrpc.NewResponse(id, nil, &jsonErr)
	case res := <-reqWithResponder.Responder:
		if res.Error != nil {
			return jsonrpc.NewResponse(id, nil, res.Error)
		}

		raw, err := json.Marshal(res.Result)
		if err != nil {
			resolver.logger.Errorf("[resolver] error marshaling queryTx result: %v", err)
			return res
		}

		if raw == nil {
			resolver.logger.Warnf("[resolver] empty response for hash %s", params.TxHash)
			return res
		}

		var resp jsonrpc.ResponseQueryTx
		if err := json.Unmarshal(raw, &resp); err != nil {
			resolver.logger.Warnf("[resolver] cannot unmarshal queryState result from %v", err)
			return res
		}

		if resp.Tx.Hash != params.TxHash {
			resolver.logger.Warnf("[resolver] darknode query response (%s) does not match lightnode hash request (%s)", resp.Tx.Hash, params.TxHash)
			return res
		}

		if !resp.Tx.Selector.IsIntrinsic() && resp.Tx.Output.String() == pack.NewTyped().String() {
			// Transaction is still being processed
			resp.TxStatus = tx.StatusExecuting
		}

		if v0tx {
			v0tx, err := v0.TxFromV1Tx(resp.Tx, true, resolver.bindings)
			if err != nil {
				resolver.logger.Errorf("[resolver] error casting tx from v1 to v0: %v", err)
				jsonErr := jsonrpc.NewError(jsonrpc.ErrorCodeInternal, "failed to cast v1 to v0 tx", nil)
				return jsonrpc.NewResponse(id, nil, &jsonErr)
			}

			return jsonrpc.NewResponse(id, v0.ResponseQueryTx{Tx: v0tx, TxStatus: resp.TxStatus.String()}, nil)
		} else {
			return jsonrpc.NewResponse(id, resp, nil)
		}
	}
}

func (resolver *Resolver) QueryPeers(ctx context.Context, id interface{}, params *jsonrpc.ParamsQueryPeers, req *http.Request) jsonrpc.Response {
	return resolver.handleMessage(ctx, id, jsonrpc.MethodQueryPeers, *params, req, false)
}

func (resolver *Resolver) QueryNumPeers(ctx context.Context, id interface{}, params *jsonrpc.ParamsQueryNumPeers, req *http.Request) jsonrpc.Response {
	return resolver.handleMessage(ctx, id, jsonrpc.MethodQueryNumPeers, *params, req, false)
}

func (resolver *Resolver) QueryShards(ctx context.Context, id interface{}, params *jsonrpc.ParamsQueryShards, req *http.Request) jsonrpc.Response {
	// This is required for compatibility with renjs v1

	reqWithResponder := lhttp.NewRequestWithResponder(ctx, id, jsonrpc.MethodQueryBlockState, params, nil)
	if ok := resolver.cacher.Send(reqWithResponder); !ok {
		resolver.logger.Error("failed to send request to cacher, too much back pressure")
		jsonErr := jsonrpc.NewError(jsonrpc.ErrorCodeInternal, "too much back pressure", nil)
		return jsonrpc.NewResponse(id, nil, &jsonErr)
	}

	select {
	case <-ctx.Done():
		jsonErr := jsonrpc.NewError(jsonrpc.ErrorCodeInternal, "request timed out", nil)
		return jsonrpc.NewResponse(id, nil, &jsonErr)
	case response := <-reqWithResponder.Responder:
		if response.Error != nil {
			return jsonrpc.NewResponse(id, nil, response.Error)
		}
		raw, err := json.Marshal(response.Result)
		if err != nil {
			resolver.logger.Errorf("[resolver] error marshaling queryBlockState result: %v", err)
			jsonErr := jsonrpc.NewError(jsonrpc.ErrorCodeInternal, "failed compatibility conversion", nil)
			return jsonrpc.NewResponse(id, nil, &jsonErr)
		}
		var resp jsonrpc.ResponseQueryBlockState
		if err := json.Unmarshal(raw, &resp); err != nil {
			resolver.logger.Errorf("[resolver] cannot unmarshal queryBlockState result from %v", err)
			jsonErr := jsonrpc.NewError(jsonrpc.ErrorCodeInternal, "failed compatibility conversion", nil)
			return jsonrpc.NewResponse(id, nil, &jsonErr)
		}
		var system engine.SystemState

		if err := pack.Decode(&system, resp.State.Get("System")); err != nil {
			resolver.logger.Errorf("[resolver] cannot decode system state result from %v", err)
			jsonErr := jsonrpc.NewError(jsonrpc.ErrorCodeInternal, "failed compatibility conversion", nil)
			return jsonrpc.NewResponse(id, nil, &jsonErr)
		}

		shards, err := v0.ShardsResponseFromSystemState(system)

		if err != nil {
			resolver.logger.Error("failed to cast to QueryShards: %v", err)
			jsonErr := jsonrpc.NewError(jsonrpc.ErrorCodeInternal, "failed compatibility conversion", nil)
			return jsonrpc.NewResponse(id, nil, &jsonErr)
		}

		return jsonrpc.NewResponse(id, shards, nil)
	}
}

func (resolver *Resolver) QueryStat(ctx context.Context, id interface{}, params *jsonrpc.ParamsQueryStat, req *http.Request) jsonrpc.Response {
	return resolver.handleMessage(ctx, id, jsonrpc.MethodQueryStat, *params, req, false)
}

func (resolver *Resolver) QueryFees(ctx context.Context, id interface{}, params *jsonrpc.ParamsQueryFees, req *http.Request) jsonrpc.Response {
	// This is required for compatibility with renjs v1

	reqWithResponder := lhttp.NewRequestWithResponder(ctx, id, jsonrpc.MethodQueryBlockState, params, nil)
	if ok := resolver.cacher.Send(reqWithResponder); !ok {
		resolver.logger.Error("failed to send request to cacher, too much back pressure")
		jsonErr := jsonrpc.NewError(jsonrpc.ErrorCodeInternal, "too much back pressure", nil)
		return jsonrpc.NewResponse(id, nil, &jsonErr)
	}

	select {
	case <-ctx.Done():
		jsonErr := jsonrpc.NewError(jsonrpc.ErrorCodeInternal, "request timed out", nil)
		return jsonrpc.NewResponse(id, nil, &jsonErr)
	case response := <-reqWithResponder.Responder:
		if response.Error != nil {
			return jsonrpc.NewResponse(id, nil, response.Error)
		}

		raw, err := json.Marshal(response.Result)
		if err != nil {
			resolver.logger.Errorf("[resolver] error marshaling queryBlockState result: %v", err)
			jsonErr := jsonrpc.NewError(jsonrpc.ErrorCodeInternal, "failed to marshal darknode queryBlockState for legacy assets", nil)
			return jsonrpc.NewResponse(id, nil, &jsonErr)
		}

		var resp jsonrpc.ResponseQueryBlockState
		if err := json.Unmarshal(raw, &resp); err != nil {
			resolver.logger.Errorf("[resolver] cannot unmarshal queryBlockState result for v2 Assets: %v", err)
			jsonErr := jsonrpc.NewError(jsonrpc.ErrorCodeInternal, "failed unmarshal darknode queryBlockState", nil)
			return jsonrpc.NewResponse(id, nil, &jsonErr)
		}

		legacyAssets := []string{
			"BTC",
			"ZEC",
			"BCH",
		}
		legacyAssetState := map[string]engine.XState{}
		for _, v := range legacyAssets {
			val := resp.State.Get(v)
			if val == nil {
				continue
			}
			var state engine.XState
			if err := pack.Decode(&state, val); err != nil {
				resolver.logger.Errorf("[resolver] cannot decode pack value for %v: %v", v, err)
				jsonErr := jsonrpc.NewError(jsonrpc.ErrorCodeInternal, "failed to decode block state", nil)
				return jsonrpc.NewResponse(id, nil, &jsonErr)
			}

			legacyAssetState[v] = state
		}

		fees, err := v0.QueryFeesResponseFromState(legacyAssetState)

		if err != nil {
			resolver.logger.Error("failed to cast to QueryFees: %v", err)
			jsonErr := jsonrpc.NewError(jsonrpc.ErrorCodeInternal, "failed compatibility conversion", nil)
			return jsonrpc.NewResponse(id, nil, &jsonErr)
		}

		return jsonrpc.NewResponse(id, fees, nil)
	}
}

func (resolver *Resolver) QueryConfig(ctx context.Context, id interface{}, params *jsonrpc.ParamsQueryConfig, req *http.Request) jsonrpc.Response {
	return resolver.handleMessage(ctx, id, jsonrpc.MethodQueryConfig, *params, req, false)
}

func (resolver *Resolver) QueryState(ctx context.Context, id interface{}, params *jsonrpc.ParamsQueryState, req *http.Request) jsonrpc.Response {
	// This is required for compatibility with renjs v1

	reqWithResponder := lhttp.NewRequestWithResponder(ctx, id, jsonrpc.MethodQueryBlockState, params, nil)
	if ok := resolver.cacher.Send(reqWithResponder); !ok {
		resolver.logger.Error("failed to send request to cacher, too much back pressure")
		jsonErr := jsonrpc.NewError(jsonrpc.ErrorCodeInternal, "too much back pressure", nil)
		return jsonrpc.NewResponse(id, nil, &jsonErr)
	}

	select {
	case <-ctx.Done():
		jsonErr := jsonrpc.NewError(jsonrpc.ErrorCodeInternal, "request timed out", nil)
		return jsonrpc.NewResponse(id, nil, &jsonErr)
	case response := <-reqWithResponder.Responder:
		if response.Error != nil {
			return jsonrpc.NewResponse(id, nil, response.Error)
		}

		raw, err := json.Marshal(response.Result)
		if err != nil {
			resolver.logger.Errorf("[resolver] error marshaling queryBlockState result: %v", err)
			jsonErr := jsonrpc.NewError(jsonrpc.ErrorCodeInternal, "failed marshal darknode queryBlockState", nil)
			return jsonrpc.NewResponse(id, nil, &jsonErr)
		}

		var resp jsonrpc.ResponseQueryBlockState
		if err := json.Unmarshal(raw, &resp); err != nil {
			resolver.logger.Errorf("[resolver] cannot unmarshal queryBlockState result for v2 Assets: %v", err)
			jsonErr := jsonrpc.NewError(jsonrpc.ErrorCodeInternal, "failed unmarshal darknode queryBlockState", nil)
			return jsonrpc.NewResponse(id, nil, &jsonErr)
		}

		v2Assets := []string{
			"BTC",
			"ZEC",
			"BCH",
			"DGB",
			"DOGE",
			"LUNA",
			"FIL",
		}
		v2AssetState := map[string]engine.XState{}
		for _, v := range v2Assets {
			val := resp.State.Get(v)
			if val == nil {
				resolver.logger.Warnf("[resolver] cannot get %v state: %v", v, err)
				continue
			}
			var state engine.XState
			if err := pack.Decode(&state, val); err != nil {
				resolver.logger.Errorf("[resolver] cannot decode pack value for %v: %v", v, err)
				jsonErr := jsonrpc.NewError(jsonrpc.ErrorCodeInternal, "failed to decode block state", nil)
				return jsonrpc.NewResponse(id, nil, &jsonErr)
			}

			v2AssetState[v] = state
		}

		shards, err := v1.QueryStateResponseFromState(resolver.bindings, v2AssetState)
		if err != nil {
			resolver.logger.Errorf("failed to cast to QueryState: %v", err)
			jsonErr := jsonrpc.NewError(jsonrpc.ErrorCodeInternal, "failed compatibility conversion", nil)
			return jsonrpc.NewResponse(id, nil, &jsonErr)
		}

		return jsonrpc.NewResponse(id, shards, nil)
	}
}

func (resolver *Resolver) QueryBlockState(ctx context.Context, id interface{}, params *jsonrpc.ParamsQueryBlockState, req *http.Request) jsonrpc.Response {
	return resolver.handleMessage(ctx, id, jsonrpc.MethodQueryBlockState, *params, req, false)
}

func (resolver *Resolver) QueryTxs(ctx context.Context, id interface{}, params *jsonrpc.ParamsQueryTxs, req *http.Request) jsonrpc.Response {
	var offset int
	if params.Offset == nil {
		// If the offset is nil, set it to 0.
		offset = 0
	} else {
		offset = int(*params.Offset)
	}

	var limit int
	if params.Limit == nil {
		// If the limit is nil, set it to 8.
		limit = 8
	} else {
		limit = int(*params.Limit)
	}

	latest := false
	if params.Latest != nil {
		latest = bool(*params.Latest)
	}
	// Fetch the matching transactions from the database.
	txs, err := resolver.db.Txs(offset, limit, latest)
	if err != nil {
		jsonErr := jsonrpc.NewError(jsonrpc.ErrorCodeInternal, fmt.Sprintf("failed to fetch txs: %v", err), nil)
		return jsonrpc.NewResponse(id, nil, &jsonErr)
	}

	return jsonrpc.NewResponse(id, jsonrpc.ResponseQueryTxs{Txs: txs}, nil)
}

func (resolver *Resolver) handleMessage(ctx context.Context, id interface{}, method string, params interface{}, r *http.Request, isCompat bool) jsonrpc.Response {
	query := url.Values{}
	if r != nil {
		query = r.URL.Query()
		darknodeID := query.Get("id")
		if darknodeID != "" {
			if _, err := resolver.multiStore.Get(darknodeID); err != nil {
				jsonErr := jsonrpc.NewError(jsonrpc.ErrorCodeInvalidParams, fmt.Sprintf("unknown darknode id %s", darknodeID), nil)
				return jsonrpc.NewResponse(id, nil, &jsonErr)
			}
		}
	}

	reqWithResponder := lhttp.NewRequestWithResponder(ctx, id, method, params, query)
	if method == jsonrpc.MethodSubmitTx && params.(jsonrpc.ParamsSubmitTx).Tx.Selector.IsCrossChain() {
		resolver.txCheckerRequests <- reqWithResponder
	} else {
		if ok := resolver.cacher.Send(reqWithResponder); !ok {
			resolver.logger.Error("failed to send request to cacher, too much back pressure")
			jsonErr := jsonrpc.NewError(jsonrpc.ErrorCodeInternal, "too much back pressure", nil)
			return jsonrpc.NewResponse(id, nil, &jsonErr)
		}
	}

	select {
	case <-ctx.Done():
		jsonErr := jsonrpc.NewError(jsonrpc.ErrorCodeInternal, "request timed out", nil)
		return jsonrpc.NewResponse(id, nil, &jsonErr)
	case res := <-reqWithResponder.Responder:
		return res
	}
}<|MERGE_RESOLUTION|>--- conflicted
+++ resolved
@@ -190,7 +190,6 @@
 			}
 			scriptAddressStr = scriptAddress.EncodeAddress()
 		case multichain.BitcoinCash:
-<<<<<<< HEAD
 			params := v0.NetParams(tx.Selector.Asset().OriginChain(), resolver.network)
 
 			// Decode then re-encode the address to ensure any "bitcoincash:"
@@ -207,9 +206,6 @@
 			gateway = string(gatewayAddr)
 
 			scriptAddress, err := bitcoincash.NewAddressScriptHash(script, params)
-=======
-			scriptAddress, err := bitcoincash.NewAddressScriptHash(script, v0.NetParams(tx.Selector.Asset().OriginChain(), resolver.network))
->>>>>>> b01335b2
 			if err != nil {
 				return fmt.Errorf("unable to generate bitcoin cash address for UTXOGatewayScript: %v", err)
 			}
