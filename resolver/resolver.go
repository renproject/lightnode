package resolver

import (
	"context"
	"crypto/ecdsa"
	"database/sql"
	"encoding/json"
	"fmt"
	"math/big"
	"net/http"
	"net/url"

	"github.com/btcsuite/btcutil"
	"github.com/ethereum/go-ethereum/crypto"
	"github.com/ethereum/go-ethereum/crypto/secp256k1"
	"github.com/renproject/darknode/binding"
	"github.com/renproject/darknode/engine"
	"github.com/renproject/darknode/jsonrpc"
	"github.com/renproject/darknode/tx"
	"github.com/renproject/id"
	v0 "github.com/renproject/lightnode/compat/v0"
	v1 "github.com/renproject/lightnode/compat/v1"
	"github.com/renproject/lightnode/db"
	lhttp "github.com/renproject/lightnode/http"
	"github.com/renproject/lightnode/store"
	"github.com/renproject/lightnode/watcher"
	"github.com/renproject/multichain"
	"github.com/renproject/multichain/chain/zcash"
	"github.com/renproject/pack"
	"github.com/renproject/phi"
	"github.com/renproject/surge"
	"github.com/sirupsen/logrus"
)

type Resolver struct {
	network           multichain.Network
	logger            logrus.FieldLogger
	txCheckerRequests chan lhttp.RequestWithResponder
	multiStore        store.MultiAddrStore
	cacher            phi.Task
	db                db.DB
	serverOptions     jsonrpc.Options
	versionStore      v0.CompatStore
	gpubkeyStore      v1.GpubkeyCompatStore
	bindings          binding.Bindings
}

<<<<<<< HEAD
func New(logger logrus.FieldLogger, cacher phi.Task, multiStore store.MultiAddrStore, db db.DB,
	serverOptions jsonrpc.Options, versionStore v0.CompatStore, gpubkeyStore v1.GpubkeyCompatStore, bindings binding.Bindings, verifier Verifier) *Resolver {
=======
func New(network multichain.Network, logger logrus.FieldLogger, cacher phi.Task, multiStore store.MultiAddrStore, db db.DB,
	serverOptions jsonrpc.Options, compatStore v0.CompatStore, bindings binding.Bindings, verifier Verifier) *Resolver {
>>>>>>> 000e68c5
	requests := make(chan lhttp.RequestWithResponder, 128)
	txChecker := newTxChecker(logger, requests, verifier, db)
	go txChecker.Run()

	return &Resolver{
		network:           network,
		logger:            logger,
		txCheckerRequests: requests,
		multiStore:        multiStore,
		cacher:            cacher,
		db:                db,
		serverOptions:     serverOptions,
		versionStore:      versionStore,
		bindings:          bindings,
	}
}

func (resolver *Resolver) QueryBlock(ctx context.Context, id interface{}, params *jsonrpc.ParamsQueryBlock, req *http.Request) jsonrpc.Response {
	return resolver.handleMessage(ctx, id, jsonrpc.MethodQueryBlock, *params, req, false)
}

func (resolver *Resolver) QueryBlocks(ctx context.Context, id interface{}, params *jsonrpc.ParamsQueryBlocks, req *http.Request) jsonrpc.Response {
	return resolver.handleMessage(ctx, id, jsonrpc.MethodQueryBlocks, *params, req, false)
}

func (resolver *Resolver) SubmitTx(ctx context.Context, id interface{}, params *jsonrpc.ParamsSubmitTx, req *http.Request) jsonrpc.Response {
	// When a v0 burn tx gets submitted via RPC, we have to wait for the watcher to detect it before submitting
	// because it does not have sufficient data to create a valid v1 tx hash
	// (it just contains a ref to the burn event height + the v0 selector,
	// and the contract doesn't have a way to query by event height, and can't really filter either)
	//
	// As such, we will just respond with the v0 hash so that renjs-v1 can continue as normal, but
	// we won't actually submit to the darknodes
	emptyParams := jsonrpc.ParamsSubmitTx{}
	if params.Tx.Hash == emptyParams.Tx.Hash {
		hash, ok := params.Tx.Input.Get("v0hash").(pack.Bytes32)
		if !ok {
			jsonErr := jsonrpc.NewError(jsonrpc.ErrorCodeInternal, "missing v0hash", nil)
			return jsonrpc.NewResponse(id, nil, &jsonErr)
		}

		return jsonrpc.NewResponse(id, v0.ResponseSubmitTx{Tx: v0.Tx{Hash: v0.B32(hash)}}, nil)
	}
	response := resolver.handleMessage(ctx, id, jsonrpc.MethodSubmitTx, *params, req, true)
	if params.Tx.Version != tx.Version0 {
		return response
	}
	if response.Error != nil {
		return response
	}

	v0tx, err := v0.TxFromV1Tx(params.Tx, false, resolver.bindings)
	if err != nil {
		resolver.logger.Errorf("[responder] cannot convert v1 tx to v0, %v", err)
		jsonErr := jsonrpc.NewError(jsonrpc.ErrorCodeInternal, "fail to convert v1 tx to v0", nil)
		return jsonrpc.NewResponse(id, nil, &jsonErr)
	}

	return jsonrpc.Response{
		Version: response.Version,
		ID:      response.ID,
		Result: struct {
			Tx interface{} `json:"tx"`
		}{v0tx},
	}
}

const (
	MethodQueryTxsByTxid = "ren_queryTxsByTxid"
	MethodSubmitGateway  = "ren_submitGateway"
	MethodQueryGateway   = "ren_queryGateway"
)

type ParamsQueryTxByTxid struct {
	Txid pack.Bytes
}

type ParamsQueryGateway struct {
	Gateway string
}

type ParamsSubmitGateway struct {
	Tx      tx.Tx
	Gateway string
}

func (resolver *Resolver) Fallback(ctx context.Context, id interface{}, method string, params interface{}, req *http.Request) jsonrpc.Response {
	switch method {
	case MethodSubmitGateway:
		var parsedParams ParamsSubmitGateway
		err := json.Unmarshal(params.(json.RawMessage), &parsedParams)
		if err != nil {
			return jsonrpc.NewResponse(id, nil, &jsonrpc.Error{
				Code:    jsonrpc.ErrorCodeInvalidParams,
				Message: fmt.Sprintf("invalid params: %v", err),
			})
		}
		return resolver.SubmitGateway(ctx, id, &parsedParams, req)
	case MethodQueryGateway:
		var parsedParams ParamsQueryGateway
		err := json.Unmarshal(params.(json.RawMessage), &parsedParams)
		if err != nil {
			return jsonrpc.NewResponse(id, nil, &jsonrpc.Error{
				Code:    jsonrpc.ErrorCodeInvalidParams,
				Message: fmt.Sprintf("invalid params: %v", err),
			})
		}
		return resolver.QueryGateway(ctx, id, &parsedParams, req)
	case MethodQueryTxsByTxid:
		var parsedParams ParamsQueryTxByTxid
		err := json.Unmarshal(params.(json.RawMessage), &parsedParams)
		if err != nil {
			return jsonrpc.NewResponse(id, nil, &jsonrpc.Error{
				Code:    jsonrpc.ErrorCodeInvalidParams,
				Message: fmt.Sprintf("invalid params: %v", err),
			})
		}
		return resolver.QueryTxByTxid(ctx, id, &parsedParams, req)
	}
	return jsonrpc.NewResponse(id, nil, nil)
}

func (resolver *Resolver) validateGateway(gateway string, tx tx.Tx, input PartialLockMintBurnReleaseInput) error {
	if tx.Selector.IsBurn() {
		return fmt.Errorf("Cannot store gateways for burn txes")
	}

	if tx.Selector.Asset().OriginChain().IsUTXOBased() {
		script, err := engine.UTXOGatewayScript(tx.Selector.Asset().OriginChain(), tx.Selector.Asset(), input.Gpubkey, input.Ghash)
		if err != nil {
			return fmt.Errorf("unable to determine script for UTXO lock: %v", err)
		}

		scriptAddressStr := ""
		if tx.Selector.Asset().OriginChain() == multichain.Zcash {
			scriptAddress, err := zcash.NewAddressScriptHash(script, watcher.ZcashNetParams(resolver.network))
			if err != nil {
				return fmt.Errorf("unable to generate zcash address for UTXOGatewayScript: %v", err)
			}
			scriptAddressStr = scriptAddress.EncodeAddress()
		} else {
			scriptAddress, err := btcutil.NewAddressScriptHash(script, watcher.NetParams(tx.Selector.Asset().OriginChain(), resolver.network))
			if err != nil {
				return fmt.Errorf("unable to generate address for UTXOGatewayScript: %v", err)
			}
			scriptAddressStr = scriptAddress.EncodeAddress()
		}

		if scriptAddressStr != gateway {
			return fmt.Errorf("gateway address mismatch: %v != %v", scriptAddressStr, gateway)
		}
	}

	if tx.Selector.Asset().OriginChain().IsAccountBased() {
		pubKey := id.PubKey{}
		if err := surge.FromBinary(&pubKey, input.Gpubkey); err != nil {
			return fmt.Errorf("decompressing gpubkey: %v", err)
		}
		ghashPrivKey, err := crypto.ToECDSA(input.Ghash.Bytes())
		if err != nil {
			return fmt.Errorf("converting ghash to ecdsa: %v", err)
		}
		ghashPubKey := (*id.PubKey)(&ghashPrivKey.PublicKey)
		toPubKey := &ecdsa.PublicKey{
			Curve: secp256k1.S256(),
			X:     &big.Int{},
			Y:     &big.Int{},
		}
		toPubKey.X, toPubKey.Y = toPubKey.Add(pubKey.X, pubKey.Y, ghashPubKey.X, ghashPubKey.Y)
		toExpected, err := resolver.bindings.AddressFromPubKey(tx.Selector.Source(), (*id.PubKey)(toPubKey))
		if err != nil {
			return fmt.Errorf("addressing gpubkey: %v", err)
		}
		if multichain.Address(gateway) != toExpected {
			return fmt.Errorf("expected to %v, got %v", toExpected, gateway)
		}
	}
	return nil
}

// PartialLockMintBurnReleaseInput is a subset of engine.LockMintBurnReleaseInput
// that is required to generate a gateway address
type PartialLockMintBurnReleaseInput struct {
	Payload pack.Bytes   `json:"payload"`
	Phash   pack.Bytes32 `json:"phash"`
	To      pack.String  `json:"to"`
	Nonce   pack.Bytes32 `json:"nonce"`
	Nhash   pack.Bytes32 `json:"nhash"`
	Gpubkey pack.Bytes   `json:"gpubkey"`
	Ghash   pack.Bytes32 `json:"ghash"`
}

// Custom rpc for storing gateway information
// NOTE: should be heavily rate-limited
func (resolver *Resolver) SubmitGateway(ctx context.Context, id interface{}, params *ParamsSubmitGateway, req *http.Request) jsonrpc.Response {
	input := PartialLockMintBurnReleaseInput{}
	err := pack.Decode(&input, params.Tx.Input)
	if err != nil {
		resolver.logger.Errorf("[responder] failed decode gateway information: %v :%v", params.Gateway, err)
		jsonErr := jsonrpc.NewError(jsonrpc.ErrorCodeInvalidRequest, "Incorrect gateway tx", nil)
		return jsonrpc.NewResponse(id, nil, &jsonErr)
	}

	err = resolver.validateGateway(params.Gateway, params.Tx, input)
	if err != nil {
		resolver.logger.Errorf("[responder] failed to validate gateway information: %v :%v", params.Gateway, err)
		jsonErr := jsonrpc.NewError(jsonrpc.ErrorCodeInvalidRequest, "Incorrect gateway tx", nil)
		return jsonrpc.NewResponse(id, nil, &jsonErr)
	}

	err = resolver.db.InsertGateway(params.Gateway, params.Tx)
	if err != nil {
		resolver.logger.Errorf("[responder] cannot insert gateway: %v :%v", params.Gateway, err)
		jsonErr := jsonrpc.NewError(jsonrpc.ErrorCodeInternal, "failed to insert gateway", nil)
		return jsonrpc.NewResponse(id, nil, &jsonErr)
	}

	return jsonrpc.NewResponse(id, jsonrpc.ResponseSubmitTx{}, nil)
}

// Custom rpc for fetching gateways by address
func (resolver *Resolver) QueryGateway(ctx context.Context, id interface{}, params *ParamsQueryGateway, req *http.Request) jsonrpc.Response {
	gateway, err := resolver.db.Gateway(params.Gateway)
	if err != nil {
		resolver.logger.Errorf("[responder] cannot get gateway for gatewayAddress: %v :%v", params.Gateway, err)
		jsonErr := jsonrpc.NewError(jsonrpc.ErrorCodeInternal, "failed to query txid", nil)
		return jsonrpc.NewResponse(id, nil, &jsonErr)
	}

	return jsonrpc.NewResponse(id, jsonrpc.ResponseQueryTx{Tx: gateway}, nil)
}

// Custom rpc for fetching transactions by txid
func (resolver *Resolver) QueryTxByTxid(ctx context.Context, id interface{}, params *ParamsQueryTxByTxid, req *http.Request) jsonrpc.Response {
	txs, err := resolver.db.TxsByTxid(params.Txid)
	if err != nil {
		resolver.logger.Errorf("[responder] cannot get txs for txid: %v :%v", params.Txid, err)
		jsonErr := jsonrpc.NewError(jsonrpc.ErrorCodeInternal, "failed to query txid", nil)
		return jsonrpc.NewResponse(id, nil, &jsonErr)
	}

	return jsonrpc.NewResponse(id, jsonrpc.ResponseQueryTxs{Txs: txs}, nil)
}

// QueryTx either returns a locally cached result for confirming txs,
// or forwards and caches the request to the darknodes
// It will also detect if a tx is a v1 or v0 tx, and cast the response
// accordingly
func (resolver *Resolver) QueryTx(ctx context.Context, id interface{}, params *jsonrpc.ParamsQueryTx, req *http.Request) jsonrpc.Response {
	v0tx := false

	v0txhash := [32]byte{}
	copy(v0txhash[:], params.TxHash[:])

	// check if tx is v0 or v1 due to its presence in the mapping store
	// We have to encode as non-url safe because that's the format v0 uses
	txhash, err := resolver.versionStore.GetV1HashFromHash(v0txhash)
	if err != v0.ErrNotFound {
		if err != nil {
			resolver.logger.Errorf("[responder] cannot get v0-v1 tx mapping from store: %v", err)
			jsonErr := jsonrpc.NewError(jsonrpc.ErrorCodeInternal, "failed to read tx mapping from store", nil)
			return jsonrpc.NewResponse(id, nil, &jsonErr)
		}

		resolver.logger.Debugf("[responder] found v0 tx mapping - v1: %s", txhash)
		params.TxHash = [32]byte(txhash)
		v0tx = true
	}

	if newHash, err := resolver.gpubkeyStore.UpdatedHash(params.TxHash); err == nil {
		// A gpubkey compat hash exists in the cache, so we use that to perform
		// the query instead.
		params.TxHash = newHash
	}

	// Retrieve transaction status from the database.
	status, err := resolver.db.TxStatus(params.TxHash)
	if err != nil {
		// Send the request to the Darknodes if we do not have it in our
		// database.
		if err != sql.ErrNoRows {
			resolver.logger.Errorf("[responder] cannot get tx status from db: %v", err)
			// some error handling
			jsonErr := jsonrpc.NewError(jsonrpc.ErrorCodeInternal, "failed to read tx from db", nil)
			return jsonrpc.NewResponse(id, nil, &jsonErr)
		}
	}

	// If the transaction has not reached sufficient confirmations (i.e. the
	// Darknodes do not yet know about the transaction), respond with a
	// custom confirming status.
	if status != db.TxStatusConfirmed {
		transaction, err := resolver.db.Tx(params.TxHash)
		if err == nil {
			if v0tx {
				// we need to respond with the v0txhash to keep renjs consistent
				v0tx, err := v0.TxFromV1Tx(transaction, false, resolver.bindings)
				if err != nil {

				}
				return jsonrpc.NewResponse(
					id,
					v0.ResponseQueryTx{
						Tx:       v0tx,
						TxStatus: tx.StatusConfirming.String(),
					},
					nil,
				)
			} else {
				return jsonrpc.NewResponse(
					id,
					jsonrpc.ResponseQueryTx{
						Tx:       transaction,
						TxStatus: tx.StatusConfirming,
					},
					nil,
				)
			}
		}
	}

	query := url.Values{}
	if req != nil {
		query = req.URL.Query()
	}

	reqWithResponder := lhttp.NewRequestWithResponder(ctx, id, jsonrpc.MethodQueryTx, params, query)
	if ok := resolver.cacher.Send(reqWithResponder); !ok {
		resolver.logger.Error("failed to send request to cacher, too much back pressure")
		jsonErr := jsonrpc.NewError(jsonrpc.ErrorCodeInternal, "too much back pressure", nil)
		return jsonrpc.NewResponse(id, nil, &jsonErr)
	}

	select {
	case <-ctx.Done():
		resolver.logger.Error("timeout when waiting for response: %v", ctx.Err())
		jsonErr := jsonrpc.NewError(jsonrpc.ErrorCodeInternal, "request timed out", nil)
		return jsonrpc.NewResponse(id, nil, &jsonErr)

	case res := <-reqWithResponder.Responder:
		if res.Error != nil {
			return jsonrpc.NewResponse(id, nil, res.Error)
		}

		raw, err := json.Marshal(res.Result)
		if err != nil {
			resolver.logger.Errorf("[resolver] error marshaling queryTx result: %v", err)
			return res
		}

		if raw == nil {
			resolver.logger.Warnf("[resolver] empty response for hash %s", params.TxHash)
			return res
		}

		var resp jsonrpc.ResponseQueryTx
		if err := json.Unmarshal(raw, &resp); err != nil {
			resolver.logger.Warnf("[resolver] cannot unmarshal queryState result from %v", err)
			return res
		}

		if resp.Tx.Hash != params.TxHash {
			resolver.logger.Warnf("[resolver] darknode query response (%s) does not match lightnode hash request (%s)", resp.Tx.Hash, params.TxHash)
			return res
		}

		if !resp.Tx.Selector.IsIntrinsic() && resp.Tx.Output.String() == pack.NewTyped().String() {
			// Transaction is still being processed
			resp.TxStatus = tx.StatusExecuting
		}

		if v0tx {
			v0tx, err := v0.TxFromV1Tx(resp.Tx, true, resolver.bindings)
			if err != nil {
				resolver.logger.Errorf("[resolver] error casting tx from v1 to v0: %v", err)
				jsonErr := jsonrpc.NewError(jsonrpc.ErrorCodeInternal, "failed to cast v1 to v0 tx", nil)
				return jsonrpc.NewResponse(id, nil, &jsonErr)
			}

			return jsonrpc.NewResponse(id, v0.ResponseQueryTx{Tx: v0tx, TxStatus: resp.TxStatus.String()}, nil)
		} else {
			return jsonrpc.NewResponse(id, resp, nil)
		}
	}
}

func (resolver *Resolver) QueryPeers(ctx context.Context, id interface{}, params *jsonrpc.ParamsQueryPeers, req *http.Request) jsonrpc.Response {
	return resolver.handleMessage(ctx, id, jsonrpc.MethodQueryPeers, *params, req, false)
}

func (resolver *Resolver) QueryNumPeers(ctx context.Context, id interface{}, params *jsonrpc.ParamsQueryNumPeers, req *http.Request) jsonrpc.Response {
	return resolver.handleMessage(ctx, id, jsonrpc.MethodQueryNumPeers, *params, req, false)
}

func (resolver *Resolver) QueryShards(ctx context.Context, id interface{}, params *jsonrpc.ParamsQueryShards, req *http.Request) jsonrpc.Response {
	// This is required for compatibility with renjs v1

	reqWithResponder := lhttp.NewRequestWithResponder(ctx, id, jsonrpc.MethodQueryBlockState, params, nil)
	if ok := resolver.cacher.Send(reqWithResponder); !ok {
		resolver.logger.Error("failed to send request to cacher, too much back pressure")
		jsonErr := jsonrpc.NewError(jsonrpc.ErrorCodeInternal, "too much back pressure", nil)
		return jsonrpc.NewResponse(id, nil, &jsonErr)
	}

	select {
	case <-ctx.Done():
		resolver.logger.Error("timeout when waiting for response: %v", ctx.Err())
		jsonErr := jsonrpc.NewError(jsonrpc.ErrorCodeInternal, "request timed out", nil)
		return jsonrpc.NewResponse(id, nil, &jsonErr)
	case response := <-reqWithResponder.Responder:
		raw, err := json.Marshal(response.Result)
		if err != nil {
			resolver.logger.Errorf("[resolver] error marshaling queryBlockState result: %v", err)
			jsonErr := jsonrpc.NewError(jsonrpc.ErrorCodeInternal, "failed compatibility conversion", nil)
			return jsonrpc.NewResponse(id, nil, &jsonErr)
		}
		var resp jsonrpc.ResponseQueryBlockState
		if err := json.Unmarshal(raw, &resp); err != nil {
			resolver.logger.Errorf("[resolver] cannot unmarshal queryBlockState result from %v", err)
			jsonErr := jsonrpc.NewError(jsonrpc.ErrorCodeInternal, "failed compatibility conversion", nil)
			return jsonrpc.NewResponse(id, nil, &jsonErr)
		}
		var system engine.SystemState

		if err := pack.Decode(&system, resp.State.Get("System")); err != nil {
			resolver.logger.Errorf("[resolver] cannot decode system state result from %v", err)
			jsonErr := jsonrpc.NewError(jsonrpc.ErrorCodeInternal, "failed compatibility conversion", nil)
			return jsonrpc.NewResponse(id, nil, &jsonErr)
		}

		shards, err := v0.ShardsResponseFromSystemState(system)

		if err != nil {
			resolver.logger.Error("failed to cast to QueryShards: %v", err)
			jsonErr := jsonrpc.NewError(jsonrpc.ErrorCodeInternal, "failed compatibility conversion", nil)
			return jsonrpc.NewResponse(id, nil, &jsonErr)
		}

		return jsonrpc.NewResponse(id, shards, nil)
	}
}

func (resolver *Resolver) QueryStat(ctx context.Context, id interface{}, params *jsonrpc.ParamsQueryStat, req *http.Request) jsonrpc.Response {
	return resolver.handleMessage(ctx, id, jsonrpc.MethodQueryStat, *params, req, false)
}

func (resolver *Resolver) QueryFees(ctx context.Context, id interface{}, params *jsonrpc.ParamsQueryFees, req *http.Request) jsonrpc.Response {
	// This is required for compatibility with renjs v1

	reqWithResponder := lhttp.NewRequestWithResponder(ctx, id, jsonrpc.MethodQueryBlockState, params, nil)
	if ok := resolver.cacher.Send(reqWithResponder); !ok {
		resolver.logger.Error("failed to send request to cacher, too much back pressure")
		jsonErr := jsonrpc.NewError(jsonrpc.ErrorCodeInternal, "too much back pressure", nil)
		return jsonrpc.NewResponse(id, nil, &jsonErr)
	}

	select {
	case <-ctx.Done():
		resolver.logger.Error("timeout when waiting for response: %v", ctx.Err())
		jsonErr := jsonrpc.NewError(jsonrpc.ErrorCodeInternal, "request timed out", nil)
		return jsonrpc.NewResponse(id, nil, &jsonErr)
	case response := <-reqWithResponder.Responder:
		raw, err := json.Marshal(response.Result)
		if err != nil {
			resolver.logger.Errorf("[resolver] error marshaling queryBlockState result: %v", err)
			jsonErr := jsonrpc.NewError(jsonrpc.ErrorCodeInternal, "failed to marshal darknode queryBlockState for legacy assets", nil)
			return jsonrpc.NewResponse(id, nil, &jsonErr)
		}

		var resp jsonrpc.ResponseQueryBlockState
		if err := json.Unmarshal(raw, &resp); err != nil {
			resolver.logger.Errorf("[resolver] cannot unmarshal queryBlockState result for v2 Assets: %v", err)
			jsonErr := jsonrpc.NewError(jsonrpc.ErrorCodeInternal, "failed unmarshal darknode queryBlockState", nil)
			return jsonrpc.NewResponse(id, nil, &jsonErr)
		}

		legacyAssets := []string{
			"BTC",
			"ZEC",
			"BCH",
		}
		legacyAssetState := map[string]engine.XState{}
		for _, v := range legacyAssets {
			val := resp.State.Get(v)
			if val == nil {
				continue
			}
			var state engine.XState
			if err := pack.Decode(&state, val); err != nil {
				resolver.logger.Errorf("[resolver] cannot decode pack value for %v: %v", v, err)
				jsonErr := jsonrpc.NewError(jsonrpc.ErrorCodeInternal, "failed to decode block state", nil)
				return jsonrpc.NewResponse(id, nil, &jsonErr)
			}

			legacyAssetState[v] = state
		}

		fees, err := v0.QueryFeesResponseFromState(legacyAssetState)

		if err != nil {
			resolver.logger.Error("failed to cast to QueryFees: %v", err)
			jsonErr := jsonrpc.NewError(jsonrpc.ErrorCodeInternal, "failed compatibility conversion", nil)
			return jsonrpc.NewResponse(id, nil, &jsonErr)
		}

		return jsonrpc.NewResponse(id, fees, nil)
	}
}

func (resolver *Resolver) QueryConfig(ctx context.Context, id interface{}, params *jsonrpc.ParamsQueryConfig, req *http.Request) jsonrpc.Response {
	return resolver.handleMessage(ctx, id, jsonrpc.MethodQueryConfig, *params, req, false)
}

func (resolver *Resolver) QueryState(ctx context.Context, id interface{}, params *jsonrpc.ParamsQueryState, req *http.Request) jsonrpc.Response {
	// This is required for compatibility with renjs v1

	reqWithResponder := lhttp.NewRequestWithResponder(ctx, id, jsonrpc.MethodQueryBlockState, params, nil)
	if ok := resolver.cacher.Send(reqWithResponder); !ok {
		resolver.logger.Error("failed to send request to cacher, too much back pressure")
		jsonErr := jsonrpc.NewError(jsonrpc.ErrorCodeInternal, "too much back pressure", nil)
		return jsonrpc.NewResponse(id, nil, &jsonErr)
	}

	select {
	case <-ctx.Done():
		resolver.logger.Error("timeout when waiting for response: %v", ctx.Err())
		jsonErr := jsonrpc.NewError(jsonrpc.ErrorCodeInternal, "request timed out", nil)
		return jsonrpc.NewResponse(id, nil, &jsonErr)
	case response := <-reqWithResponder.Responder:
		raw, err := json.Marshal(response.Result)
		if err != nil {
			resolver.logger.Errorf("[resolver] error marshaling queryBlockState result: %v", err)
			jsonErr := jsonrpc.NewError(jsonrpc.ErrorCodeInternal, "failed marshal darknode queryBlockState", nil)
			return jsonrpc.NewResponse(id, nil, &jsonErr)
		}

		var resp jsonrpc.ResponseQueryBlockState
		if err := json.Unmarshal(raw, &resp); err != nil {
			resolver.logger.Errorf("[resolver] cannot unmarshal queryBlockState result for v2 Assets: %v", err)
			jsonErr := jsonrpc.NewError(jsonrpc.ErrorCodeInternal, "failed unmarshal darknode queryBlockState", nil)
			return jsonrpc.NewResponse(id, nil, &jsonErr)
		}

		v2Assets := []string{
			"BTC",
			"ZEC",
			"BCH",
			"DGB",
			"DOGE",
			"LUNA",
			"FIL",
		}
		v2AssetState := map[string]engine.XState{}
		for _, v := range v2Assets {
			val := resp.State.Get(v)
			if val == nil {
				continue
			}
			var state engine.XState
			if err := pack.Decode(&state, val); err != nil {
				resolver.logger.Errorf("[resolver] cannot decode pack value for %v: %v", v, err)
				jsonErr := jsonrpc.NewError(jsonrpc.ErrorCodeInternal, "failed to decode block state", nil)
				return jsonrpc.NewResponse(id, nil, &jsonErr)
			}

			v2AssetState[v] = state
		}

		shards, err := v1.QueryStateResponseFromState(resolver.bindings, v2AssetState)

		if err != nil {
			resolver.logger.Error("failed to cast to QueryFees: %v", err)
			jsonErr := jsonrpc.NewError(jsonrpc.ErrorCodeInternal, "failed compatibility conversion", nil)
			return jsonrpc.NewResponse(id, nil, &jsonErr)
		}

		return jsonrpc.NewResponse(id, shards, nil)
	}
}

func (resolver *Resolver) QueryBlockState(ctx context.Context, id interface{}, params *jsonrpc.ParamsQueryBlockState, req *http.Request) jsonrpc.Response {
	return resolver.handleMessage(ctx, id, jsonrpc.MethodQueryBlockState, *params, req, false)
}

func (resolver *Resolver) QueryTxs(ctx context.Context, id interface{}, params *jsonrpc.ParamsQueryTxs, req *http.Request) jsonrpc.Response {
	var offset int
	if params.Offset == nil {
		// If the offset is nil, set it to 0.
		offset = 0
	} else {
		offset = int(*params.Offset)
	}

	var limit int
	if params.Limit == nil {
		// If the limit is nil, set it to 8.
		limit = 8
	} else {
		limit = int(*params.Limit)
	}

	// Fetch the matching transactions from the database.
	txs, err := resolver.db.Txs(offset, limit)
	if err != nil {
		jsonErr := jsonrpc.NewError(jsonrpc.ErrorCodeInternal, fmt.Sprintf("failed to fetch txs: %v", err), nil)
		return jsonrpc.NewResponse(id, nil, &jsonErr)
	}

	return jsonrpc.NewResponse(id, jsonrpc.ResponseQueryTxs{Txs: txs}, nil)
}

func (resolver *Resolver) handleMessage(ctx context.Context, id interface{}, method string, params interface{}, r *http.Request, isCompat bool) jsonrpc.Response {
	query := url.Values{}
	if r != nil {
		query = r.URL.Query()
		darknodeID := query.Get("id")
		if darknodeID != "" {
			if _, err := resolver.multiStore.Get(darknodeID); err != nil {
				jsonErr := jsonrpc.NewError(jsonrpc.ErrorCodeInvalidParams, fmt.Sprintf("unknown darknode id %s", darknodeID), nil)
				return jsonrpc.NewResponse(id, nil, &jsonErr)
			}
		}
	}

	reqWithResponder := lhttp.NewRequestWithResponder(ctx, id, method, params, query)
	if method == jsonrpc.MethodSubmitTx && params.(jsonrpc.ParamsSubmitTx).Tx.Selector.IsCrossChain() {
		resolver.txCheckerRequests <- reqWithResponder
	} else {
		if ok := resolver.cacher.Send(reqWithResponder); !ok {
			resolver.logger.Error("failed to send request to cacher, too much back pressure")
			jsonErr := jsonrpc.NewError(jsonrpc.ErrorCodeInternal, "too much back pressure", nil)
			return jsonrpc.NewResponse(id, nil, &jsonErr)
		}
	}

	select {
	case <-ctx.Done():
		resolver.logger.Error("timeout when waiting for response: %v", ctx.Err())
		jsonErr := jsonrpc.NewError(jsonrpc.ErrorCodeInternal, "request timed out", nil)
		return jsonrpc.NewResponse(id, nil, &jsonErr)
	case res := <-reqWithResponder.Responder:
		return res
	}
}<|MERGE_RESOLUTION|>--- conflicted
+++ resolved
@@ -45,13 +45,8 @@
 	bindings          binding.Bindings
 }
 
-<<<<<<< HEAD
-func New(logger logrus.FieldLogger, cacher phi.Task, multiStore store.MultiAddrStore, db db.DB,
+func New(network multichain.Network, logger logrus.FieldLogger, cacher phi.Task, multiStore store.MultiAddrStore, db db.DB,
 	serverOptions jsonrpc.Options, versionStore v0.CompatStore, gpubkeyStore v1.GpubkeyCompatStore, bindings binding.Bindings, verifier Verifier) *Resolver {
-=======
-func New(network multichain.Network, logger logrus.FieldLogger, cacher phi.Task, multiStore store.MultiAddrStore, db db.DB,
-	serverOptions jsonrpc.Options, compatStore v0.CompatStore, bindings binding.Bindings, verifier Verifier) *Resolver {
->>>>>>> 000e68c5
 	requests := make(chan lhttp.RequestWithResponder, 128)
 	txChecker := newTxChecker(logger, requests, verifier, db)
 	go txChecker.Run()
@@ -65,6 +60,7 @@
 		db:                db,
 		serverOptions:     serverOptions,
 		versionStore:      versionStore,
+		gpubkeyStore:      gpubkeyStore,
 		bindings:          bindings,
 	}
 }
