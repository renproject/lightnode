--- conflicted
+++ resolved
@@ -3,16 +3,11 @@
 import (
 	"context"
 	"database/sql"
-<<<<<<< HEAD
-	"encoding/base64"
-=======
->>>>>>> e6f548dc
 	"encoding/json"
 	"fmt"
 	"net/http"
 	"net/url"
 
-	"github.com/go-redis/redis/v7"
 	"github.com/renproject/darknode/jsonrpc"
 	"github.com/renproject/darknode/tx"
 	"github.com/renproject/darknode/txengine"
@@ -34,20 +29,12 @@
 	cacher            phi.Task
 	db                db.DB
 	serverOptions     jsonrpc.Options
-<<<<<<< HEAD
-	store             redis.Cmdable
-	bindings          txengine.Bindings
-}
-
-func New(logger logrus.FieldLogger, cacher phi.Task, multiStore store.MultiAddrStore, verifier txpool.Verifier, db db.DB, serverOptions jsonrpc.Options, store redis.Cmdable, bindings txengine.Bindings) *Resolver {
-=======
 	compatStore       v0.CompatStore
 	bindings          txengine.Bindings
 }
 
 func New(logger logrus.FieldLogger, cacher phi.Task, multiStore store.MultiAddrStore, verifier txpool.Verifier, db db.DB,
 	serverOptions jsonrpc.Options, compatStore v0.CompatStore, bindings txengine.Bindings) *Resolver {
->>>>>>> e6f548dc
 	requests := make(chan lhttp.RequestWithResponder, 128)
 	txChecker := newTxChecker(logger, requests, verifier, db)
 	go txChecker.Run()
@@ -59,11 +46,7 @@
 		cacher:            cacher,
 		db:                db,
 		serverOptions:     serverOptions,
-<<<<<<< HEAD
-		store:             store,
-=======
 		compatStore:       compatStore,
->>>>>>> e6f548dc
 		bindings:          bindings,
 	}
 }
@@ -86,21 +69,6 @@
 // accordingly
 func (resolver *Resolver) QueryTx(ctx context.Context, id interface{}, params *jsonrpc.ParamsQueryTx, req *http.Request) jsonrpc.Response {
 	v0tx := false
-<<<<<<< HEAD
-	// check if tx is v0 or v1 due to its presence in the mapping store
-	// We have to encode as non-url safe because that's the format v0 uses
-	queryHash := base64.StdEncoding.EncodeToString(params.TxHash[:])
-	resolver.logger.Printf("checking compat hash %s", queryHash)
-	hash, err := resolver.store.Get(queryHash).Result()
-	hashBytes, err := base64.RawURLEncoding.DecodeString(hash)
-	resolver.logger.Printf("found hash %s err %v", hash, err)
-	txhash := [32]byte{}
-	copy(txhash[:], hashBytes)
-	v0txhash := [32]byte{}
-	copy(v0txhash[:], params.TxHash[:])
-	if err == nil && hashBytes != nil && txhash != [32]byte{} {
-		resolver.logger.Printf("v0 tx %v", txhash)
-=======
 
 	v0txhash := [32]byte{}
 	copy(v0txhash[:], params.TxHash[:])
@@ -117,7 +85,6 @@
 		}
 
 		resolver.logger.Debugf("[responder] found v0 tx mapping - v1: %s", txhash)
->>>>>>> e6f548dc
 		params.TxHash = txhash
 		v0tx = true
 	}
@@ -143,11 +110,7 @@
 		if err == nil {
 			if v0tx {
 				// we need to respond with the v0txhash to keep renjs consistent
-<<<<<<< HEAD
-				v0tx, err := v0.V0TxFromV1(transaction, v0txhash, false, resolver.bindings)
-=======
 				v0tx, err := v0.TxFromV1Tx(transaction, v0txhash, false, resolver.bindings)
->>>>>>> e6f548dc
 				if err != nil {
 
 				}
@@ -171,18 +134,12 @@
 			}
 		}
 	}
-<<<<<<< HEAD
-
-	resolver.logger.Printf("queryparams %s", params)
-	reqWithResponder := lhttp.NewRequestWithResponder(ctx, id, jsonrpc.MethodQueryTx, params, req.URL.Query())
-=======
 	query := url.Values{}
 	if req != nil {
 		query = req.URL.Query()
 	}
 
 	reqWithResponder := lhttp.NewRequestWithResponder(ctx, id, jsonrpc.MethodQueryTx, params, query)
->>>>>>> e6f548dc
 	if ok := resolver.cacher.Send(reqWithResponder); !ok {
 		resolver.logger.Error("failed to send request to cacher, too much back pressure")
 		jsonErr := jsonrpc.NewError(jsonrpc.ErrorCodeInternal, "too much back pressure", nil)
@@ -194,44 +151,23 @@
 		resolver.logger.Error("timeout when waiting for response: %v", ctx.Err())
 		jsonErr := jsonrpc.NewError(jsonrpc.ErrorCodeInternal, "request timed out", nil)
 		return jsonrpc.NewResponse(id, nil, &jsonErr)
-<<<<<<< HEAD
-=======
-
->>>>>>> e6f548dc
+
 	case res := <-reqWithResponder.Responder:
 		if v0tx {
 			raw, err := json.Marshal(res.Result)
 			if err != nil {
-<<<<<<< HEAD
-				resolver.logger.Errorf("[resolver] error marshaling queryState result: %v", err)
-			}
-			resolver.logger.Printf("resp %s", raw)
-			if raw == nil {
-=======
 				resolver.logger.Errorf("[resolver] error marshaling queryTx result: %v", err)
 				return res
 			}
 
 			if raw == nil {
 				resolver.logger.Warnf("[resolver] empty response for hash %s", params.TxHash)
->>>>>>> e6f548dc
 				return res
 			}
 
 			var resp jsonrpc.ResponseQueryTx
 			if err := json.Unmarshal(raw, &resp); err != nil {
 				resolver.logger.Warnf("[resolver] cannot unmarshal queryState result from %v", err)
-<<<<<<< HEAD
-			}
-
-			if resp.Tx.Hash != params.TxHash {
-				resolver.logger.Warnf("[resolver] darknode query does not match lightnode hash %s", txhash)
-				return res
-			}
-			v0tx, err := v0.V0TxFromV1(resp.Tx, v0txhash, true, resolver.bindings)
-			return jsonrpc.NewResponse(id, v0.ResponseQueryTx{
-				Tx: v0tx, TxStatus: resp.TxStatus.String()}, nil)
-=======
 				return res
 			}
 
@@ -248,15 +184,10 @@
 			}
 
 			return jsonrpc.NewResponse(id, v0.ResponseQueryTx{Tx: v0tx, TxStatus: resp.TxStatus.String()}, nil)
->>>>>>> e6f548dc
 		} else {
 			return res
 		}
 	}
-<<<<<<< HEAD
-	// return resolver.handleMessage(ctx, id, jsonrpc.MethodQueryTx, *params, req, false)
-=======
->>>>>>> e6f548dc
 }
 
 func (resolver *Resolver) QueryPeers(ctx context.Context, id interface{}, params *jsonrpc.ParamsQueryPeers, req *http.Request) jsonrpc.Response {
