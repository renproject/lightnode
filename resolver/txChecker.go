package resolver

import (
	"context"
	"database/sql"
	"fmt"
	"runtime"
	"sort"
	"sync"
	"time"

	"github.com/renproject/darknode/binding"
	"github.com/renproject/darknode/chainstate"
	"github.com/renproject/darknode/engine"
	"github.com/renproject/darknode/jsonrpc"
	"github.com/renproject/darknode/tx"
	"github.com/renproject/lightnode/db"
	"github.com/renproject/lightnode/http"
	"github.com/renproject/multichain"
	"github.com/renproject/pack"
	"github.com/renproject/phi"
	"github.com/sirupsen/logrus"
)

// A txchecker reads SubmitTx requests from a channel and validates the details
// of the transaction. It will store the transaction if it is valid.
type txchecker struct {
	logger   logrus.FieldLogger
	requests <-chan http.RequestWithResponder
	verifier Verifier
	db       db.DB
	mu       *sync.Mutex
}

type Verifier interface {
	VerifyTx(ctx context.Context, tx tx.Tx) error
}

type verifier struct {
	bindings binding.Bindings
	contract *chainstate.Contract
}

func NewVerifier(hostChains map[multichain.Chain]bool, bindings binding.Bindings) Verifier {
	// Convert host chains map to sorted list.
	chains := make([]string, 0, len(hostChains))
	for chain := range hostChains {
		chains = append(chains, string(chain))
	}
	sort.Strings(chains)

	// The verification for burn transactions uses the cross-chain contract to
	// verify the minted amount. As we do not keep track of the latest block
	// state inside the Lightnode, we assume the burned amount never exceeds the
	// tracked minted amount by setting it to the maximum U256 value.
	minted := make([]engine.XStateMinted, 0, len(chains))
	for _, chain := range chains {
		minted = append(minted, engine.XStateMinted{
			Chain:  multichain.Chain(chain),
			Amount: pack.MaxU256,
		})
	}
	shardState, err := pack.Encode(engine.XStateShardAccount{
		Nonce:   pack.NewU256([32]byte{}),
		Gnonces: []engine.XStateShardGnonce{},
	})
	if err != nil {
		panic(fmt.Sprintf("encoding shard state: %v", err))
	}
	contractState, err := pack.Encode(engine.XState{
		LatestHeight:  pack.NewU256([32]byte{}),
		GasCap:        pack.NewU256([32]byte{}),
		GasLimit:      pack.NewU256([32]byte{}),
		GasPrice:      pack.NewU256([32]byte{}),
		MinimumAmount: pack.NewU256([32]byte{}),
		DustAmount:    pack.NewU256([32]byte{}),
		Shards: []engine.XStateShard{
			{
				Shard:  pack.Bytes32{},
				PubKey: pack.Bytes{},
				Queue:  []engine.XStateShardQueueItem{},
				State:  shardState,
			},
		},
		Minted: minted,
		Fees: engine.XStateFees{
			Unassigned: pack.NewU256([32]byte{}),
<<<<<<< HEAD
			Unclaimed:  pack.U256{},
=======
			Unclaimed:  pack.NewU256([32]byte{}),
>>>>>>> c0efb159
			Epochs:     []engine.XStateFeesEpoch{},
			Nodes:      []engine.XStateFeesNode{},
			HostChains: []engine.XStateFeesHostChains{},
		},
	})
	if err != nil {
		panic(fmt.Sprintf("encoding contract state: %v", err))
	}
	contract := chainstate.Contract{
		Address: "",
		State:   pack.Typed(contractState.(pack.Struct)),
	}
	return verifier{
		bindings: bindings,
		contract: &contract,
	}
}

func (v verifier) VerifyTx(ctx context.Context, transaction tx.Tx) error {
	// The verifier assumes all transactions are lock/mint/burn/release
	// transactions.
	return engine.XValidateLockMintBurnReleaseExtrinsicTx(chainstate.CodeContext{
		Context:  ctx,
		Bindings: v.bindings,
	}, v.contract, transaction)
}

// newTxChecker returns a new txchecker.
func newTxChecker(logger logrus.FieldLogger, requests <-chan http.RequestWithResponder, verifier Verifier, db db.DB) txchecker {
	return txchecker{
		logger:   logger,
		requests: requests,
		verifier: verifier,
		db:       db,
		mu:       new(sync.Mutex),
	}
}

// Run starts the txchecker until the requests channel is closed.
func (tc *txchecker) Run() {
	workers := 2 * runtime.NumCPU()
	phi.ForAll(workers, func(_ int) {
		for req := range tc.requests {
			ctx, cancel := context.WithTimeout(context.Background(), 3*time.Second)

			params := req.Params.(jsonrpc.ParamsSubmitTx)

			err := tc.verifier.VerifyTx(ctx, params.Tx)
			cancel()
			if err != nil {
				req.RespondWithErr(jsonrpc.ErrorCodeInvalidParams, err)
				continue
			}

			// Check if the transaction is a duplicate.
			if err := tc.checkDuplicate(params.Tx); err != nil {
				tc.logger.Errorf("[txchecker] cannot check tx duplication: %v", err)
				req.RespondWithErr(jsonrpc.ErrorCodeInternal, err)
				continue
			}

			// Write the response to the responder channel.
			response := jsonrpc.ResponseSubmitTx{}
			req.Responder <- jsonrpc.NewResponse(req.ID, response, nil)
		}
	})
}

func (tc *txchecker) checkDuplicate(transaction tx.Tx) error {
	tc.mu.Lock()
	defer tc.mu.Unlock()

	_, err := tc.db.Tx(transaction.Hash)
	if err == sql.ErrNoRows {
		return tc.db.InsertTx(transaction)
	}
	return err
}<|MERGE_RESOLUTION|>--- conflicted
+++ resolved
@@ -85,11 +85,7 @@
 		Minted: minted,
 		Fees: engine.XStateFees{
 			Unassigned: pack.NewU256([32]byte{}),
-<<<<<<< HEAD
-			Unclaimed:  pack.U256{},
-=======
 			Unclaimed:  pack.NewU256([32]byte{}),
->>>>>>> c0efb159
 			Epochs:     []engine.XStateFeesEpoch{},
 			Nodes:      []engine.XStateFeesNode{},
 			HostChains: []engine.XStateFeesHostChains{},
