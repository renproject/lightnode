package p2p_test

import (
	"encoding/json"
	"fmt"
	"math/rand"
	"net/http"
	"time"

	. "github.com/onsi/ginkgo"
	. "github.com/onsi/gomega"
	. "github.com/renproject/lightnode/p2p"

	"github.com/renproject/lightnode/rpc"
	"github.com/renproject/lightnode/store"
	"github.com/renproject/lightnode/testutils"
	"github.com/republicprotocol/darknode-go/health"
	"github.com/republicprotocol/darknode-go/server/jsonrpc"
	"github.com/republicprotocol/renp2p-go/core/peer"
	"github.com/republicprotocol/renp2p-go/foundation/addr"
	"github.com/republicprotocol/tau"
	"github.com/sirupsen/logrus"
)

func init() {
	rand.Seed(time.Now().UnixNano())
}

var _ = Describe("RPC client", func() {
	// Construct a mock Darknode server.
	initServer := func(address string, numPeers int) *http.Server {
		handler := http.HandlerFunc(func(w http.ResponseWriter, r *http.Request) {
			var request jsonrpc.JSONRequest
			Expect(json.NewDecoder(r.Body).Decode(&request)).To(Succeed())

			response := jsonrpc.JSONResponse{
				JSONRPC: "2.0",
				ID:      request.ID,
			}

<<<<<<< HEAD
=======
			// Construct 5 random peers for the response message.
			peers := make([]string, numPeers)
			for i := range peers {
				peers[i] = fmt.Sprintf("/ip4/0.0.0.0/tcp/888%d/ren/8MKXcuQAjR2eEq8bsSHDPkYEmqmjt%s", i, string('A'+i))
			}

			resp := jsonrpc.QueryPeersResponse{
				Peers: peers,
			}
			respBytes, err := json.Marshal(resp)
			Expect(err).ToNot(HaveOccurred())

>>>>>>> 6f518e7a
			switch request.Method {
			case jsonrpc.MethodQueryPeers:
				// Construct 5 random peers for the response message.
				peers := make([]string, numPeers)
				for i := range peers {
					peers[i] = fmt.Sprintf("/ip4/0.0.0.0/tcp/800%d/ren/8MKXcuQAjR2eEq8bsSHDPkYEmqmjt%s", i, string('A'+i))
				}

				peersResp := jsonrpc.QueryPeersResponse{
					Peers: peers,
				}
				peersRespBytes, err := json.Marshal(peersResp)
				Expect(err).ToNot(HaveOccurred())

				response.Result = json.RawMessage(peersRespBytes)
			case jsonrpc.MethodQueryStats:
				statsResp := jsonrpc.QueryStatsResponse{
					Location: "New York",
				}
				statsRespBytes, err := json.Marshal(statsResp)
				Expect(err).ToNot(HaveOccurred())

				response.Result = json.RawMessage(statsRespBytes)
			default:
				panic("unknown message type")
			}

			time.Sleep(100 * time.Millisecond)
			Expect(json.NewEncoder(w).Encode(response)).To(Succeed())
		})
		server := &http.Server{Addr: address, Handler: handler}

		go func() {
			defer GinkgoRecover()
			Expect(func() {
				server.ListenAndServe()
			}).NotTo(Panic())
		}()

		return server
	}

	// Construct mock Darknode servers and initialise P2P task.
	initTask := func(done chan struct{}, numPeers, numBootstrapAddresses int) (tau.Task, []*http.Server, peer.MultiAddrs) {
		servers := make([]*http.Server, numBootstrapAddresses+1)

		// Intialise Darknode.
		server := initServer("0.0.0.0:8000", numPeers)
		servers[0] = server

		multi, err := testutils.ServerMultiAddress(server)
		Expect(err).ToNot(HaveOccurred())
		multiStore, err := testutils.InitStore(multi)
		Expect(err).ToNot(HaveOccurred())

		// Intialise Bootstrap nodes.
		bootstrapAddrs := make(peer.MultiAddrs, numBootstrapAddresses)
		for i := range bootstrapAddrs {
			bootstrapServer := initServer(fmt.Sprintf("0.0.0.0:800%d", i+1), numPeers)
			servers[i+1] = bootstrapServer

			multiAddr, err := testutils.ServerMultiAddress(bootstrapServer)
			Expect(err).ToNot(HaveOccurred())
			bootstrapAddrs[i] = multiAddr
		}

		// Initialise the P2P task.
		logger := logrus.New()
		store := store.NewProxy(multiStore, store.NewCache(0))
		health := health.NewHealthCheck("1.0", addr.New(""))
		p2p := New(logger, 128, time.Second, store, health, bootstrapAddrs, 5*time.Minute, 5)
		go func() {
			defer GinkgoRecover()
			p2p.Run(done)
		}()

		return p2p, servers, bootstrapAddrs
	}

	Context("when sending a query peers message", func() {
		It("should return the correct number of peers", func() {
			numPeers := 5
			numBootstrapAddresses := 2
			done := make(chan struct{})
			defer close(done)

			p2p, servers, _ := initTask(done, numPeers, numBootstrapAddresses)
			for _, server := range servers {
				defer server.Close()
			}

			// Wait for the P2P task to query the Bootstrap nodes and update its store.
			time.Sleep(1 * time.Second)

			// Send a QueryPeers message to the task.
			responder := make(chan jsonrpc.Response, 1)
			p2p.IO().InputWriter() <- rpc.QueryMessage{
				Request: jsonrpc.QueryPeersRequest{
					Responder: responder,
				},
			}

			// Expect to receive a response from the responder channel.
			select {
			case response := <-responder:
				resp, ok := response.(jsonrpc.QueryPeersResponse)
				Expect(ok).To(BeTrue())
				Expect(len(resp.Peers)).To(Equal(5))
			}
		})

		It("should return no peers if the P2P task has not finished querying the Bootstrap nodes", func() {
			numPeers := 5
			numBootstrapAddresses := 2
			done := make(chan struct{})
			defer close(done)

			p2p, servers, _ := initTask(done, numPeers, numBootstrapAddresses)
			for _, server := range servers {
				defer server.Close()
			}

			// Send a QueryPeers message to the task.
			responder := make(chan jsonrpc.Response, 1)
			p2p.IO().InputWriter() <- rpc.QueryMessage{
				Request: jsonrpc.QueryPeersRequest{
					Responder: responder,
				},
			}

			// Expect to receive a response from the responder channel.
			select {
			case response := <-responder:
				resp, ok := response.(jsonrpc.QueryPeersResponse)
				Expect(ok).To(BeTrue())

				// Note: the store for a server contains its own multi-address.
				Expect(len(resp.Peers)).To(Equal(1))
			}
		})
	})

	Context("when sending a query num peers message", func() {
		It("should return the correct number of peers", func() {
			numPeers := 5
			numBootstrapAddresses := 2
			done := make(chan struct{})
			defer close(done)

			p2p, servers, _ := initTask(done, numPeers, numBootstrapAddresses)
			for _, server := range servers {
				defer server.Close()
			}

			// Wait for the P2P task to query the Bootstrap nodes and update its store.
			time.Sleep(1 * time.Second)

			// Send a QueryPeers message to the task.
			responder := make(chan jsonrpc.Response, 1)
			p2p.IO().InputWriter() <- rpc.QueryMessage{
				Request: jsonrpc.QueryNumPeersRequest{
					Responder: responder,
				},
			}

			// Expect to receive a response from the responder channel.
			select {
			case response := <-responder:
				resp, ok := response.(jsonrpc.QueryNumPeersResponse)
				Expect(ok).To(BeTrue())
				Expect(resp.NumPeers).To(Equal(8))
			}
		})
	})

	Context("when sending a query stats message", func() {
		It("should return the stats for a darknode", func() {
			numPeers := 5
			numBootstrapAddresses := 2
			done := make(chan struct{})
			defer close(done)

			p2p, servers, bootstrapAddrs := initTask(done, numPeers, numBootstrapAddresses)
			for _, server := range servers {
				defer server.Close()
			}

			// Wait for the P2P task to query the Bootstrap nodes and update its store.
			time.Sleep(1 * time.Second)

			// Send a QueryPeers message to the task.
			responder := make(chan jsonrpc.Response, 1)
			p2p.IO().InputWriter() <- rpc.QueryMessage{
				Request: jsonrpc.QueryStatsRequest{
					DarknodeID: bootstrapAddrs[0].Addr().String(),
					Responder:  responder,
				},
			}

			// Expect to receive a response from the responder channel.
			select {
			case response := <-responder:
				resp, ok := response.(jsonrpc.QueryStatsResponse)
				Expect(ok).To(BeTrue())
				Expect(resp.Location).To(Equal("New York"))
			}
		})

		It("should return the stats for the lightnode", func() {
			numPeers := 5
			numBootstrapAddresses := 2
			done := make(chan struct{})
			defer close(done)

			p2p, servers, _ := initTask(done, numPeers, numBootstrapAddresses)
			for _, server := range servers {
				defer server.Close()
			}

			// Wait for the P2P task to query the Bootstrap nodes and update its store.
			time.Sleep(1 * time.Second)

			// Send a QueryPeers message to the task.
			responder := make(chan jsonrpc.Response, 1)
			p2p.IO().InputWriter() <- rpc.QueryMessage{
				Request: jsonrpc.QueryStatsRequest{
					Responder: responder,
				},
			}

			// Expect to receive a response from the responder channel.
			select {
			case response := <-responder:
				resp, ok := response.(jsonrpc.QueryStatsResponse)
				Expect(ok).To(BeTrue())
				Expect(len(resp.CPUs)).To(BeNumerically(">", 0))
			}
		})
	})
})<|MERGE_RESOLUTION|>--- conflicted
+++ resolved
@@ -38,27 +38,12 @@
 				ID:      request.ID,
 			}
 
-<<<<<<< HEAD
-=======
-			// Construct 5 random peers for the response message.
-			peers := make([]string, numPeers)
-			for i := range peers {
-				peers[i] = fmt.Sprintf("/ip4/0.0.0.0/tcp/888%d/ren/8MKXcuQAjR2eEq8bsSHDPkYEmqmjt%s", i, string('A'+i))
-			}
-
-			resp := jsonrpc.QueryPeersResponse{
-				Peers: peers,
-			}
-			respBytes, err := json.Marshal(resp)
-			Expect(err).ToNot(HaveOccurred())
-
->>>>>>> 6f518e7a
 			switch request.Method {
 			case jsonrpc.MethodQueryPeers:
 				// Construct 5 random peers for the response message.
 				peers := make([]string, numPeers)
 				for i := range peers {
-					peers[i] = fmt.Sprintf("/ip4/0.0.0.0/tcp/800%d/ren/8MKXcuQAjR2eEq8bsSHDPkYEmqmjt%s", i, string('A'+i))
+					peers[i] = fmt.Sprintf("/ip4/0.0.0.0/tcp/888%d/ren/8MKXcuQAjR2eEq8bsSHDPkYEmqmjt%s", i, string('A'+i))
 				}
 
 				peersResp := jsonrpc.QueryPeersResponse{
